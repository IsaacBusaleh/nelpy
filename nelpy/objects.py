#encoding : utf-8
"""This module contains the core nelpy object definitions."""

__all__ = ['EventArray',
           'EpochArray',
           'AnalogSignalArray',
           'AnalogSignalArray_v2',
           'SpikeTrainArray',
           'BinnedSpikeTrainArray',
           'AnalogSignalEmily',
           'TrajectoryEmily']

# TODO: how should we organize our modules so that nelpy.objects.np does
# not shpw up, for example? If I type nelpy.object.<tab> I only want the
# actual objects to appear in the list. I think I do this with __all__,
# but still haven't quite figured it out yet. __all__ seems to mostly be
# useful for when we want to do from xxx import * in the package
# __init__ method

import warnings
import numpy as np
from scipy import interpolate

from shapely.geometry import Point
from abc import ABC, abstractmethod

from .utils import is_sorted, \
                   get_contiguous_segments, \
                   linear_merge, \
                   time_string

# Force warnings.warn() to omit the source code line in the message
formatwarning_orig = warnings.formatwarning
warnings.formatwarning = lambda message, category, filename, lineno, \
    line=None: formatwarning_orig(
        message, category, filename, lineno, line='')

########################################################################
# Helper functions
########################################################################

#----------------------------------------------------------------------#
#======================================================================#

# TODO: how should AnalogSignal handle its support? As an EpochArray?
# then what about binning issues? As explicit bin centers? As bin
# indices?
#
# it seems best to have a BinnedEpoch class, so that bin centers can be
# computed lazily when needed, and that duration etc. will be trivial,
# but we also really, REALLY need to be able to index AnalogSignal with
# a regular Epoch or EpochArray object, ...
#
# a nice finish to AnalogSignal would be to plot AnalogSignal on its
# support along with a smoothed version of it

### contested classes --- unclear whether these should exist or not:

# class Event
# class Epoch
# class Spike(Event)

def fsgetter(self):
    """(float) [generic getter] Sampling frequency."""
    if self._fs is None:
        warnings.warn("No sampling frequency has been specified!")
    return self._fs

def fssetter(self, val):
    """(float) [generic setter] Sampling frequency."""
    if self._fs == val:
        return
    try:
        if val <= 0:
            pass
    except:
        raise TypeError("sampling rate must be a scalar")
    if val <= 0:
        raise ValueError("sampling rate must be positive")

    # if it is the first time that a sampling rate is set, do not
    # modify anything except for self._fs:
    if self._fs is None:
        pass
    else:
        warnings.warn(
            "Sampling frequency has been updated! This will "
            "modify the spike times."
            )
        self._time = self.tdata / val
    self._fs = val


class AnalogSignalEmily:
    """A continuous analog timestamped signal.

    Parameters
    ----------
    data : np.array
    time : np.array

    Attributes
    ----------
    data : np.array
        With shape (n_samples, dimensionality).
    time : np.array
        With shape (n_samples,).

    """
    def __init__(self, data, time):
        data = np.squeeze(data).astype(float)
        time = np.squeeze(time).astype(float)

        if time.ndim == 0:
            time = time[..., np.newaxis]
            data = data[np.newaxis, ...]

        if time.ndim != 1:
            raise ValueError("time must be a vector")

        if data.ndim == 1:
            data = data[..., np.newaxis]

        if data.ndim > 2:
            raise ValueError("data must be vector or 2D array")
        if data.shape[0] != data.shape[1] and time.shape[0] == data.shape[1]:
            warnings.warn("data should be shape (timesteps, dimensionality); "
                          "got (dimensionality, timesteps). Correcting...")
            data = data.T
        if time.shape[0] != data.shape[0]:
            raise ValueError("must have same number of time and data samples")

        self.data = data
        self.time = time

    def __getitem__(self, idx):
        return AnalogSignalEmily(self.data[idx], self.time[idx])

    @property
    def dimensions(self):
        """(int) Dimensionality of data attribute."""
        return self.data.shape[1]

    @property
    def n_samples(self):
        """(int) Number of samples."""
        return self.time.size

    @property
    def isempty(self):
        """(bool) Empty AnalogSignalEmily."""
        if len(self.time) == 0:
            empty = True
        else:
            empty = False
        return empty

    def time_slice(self, t_start, t_stop):
        """Creates a new object corresponding to the time slice of
        the original between (and including) times t_start and t_stop. Setting
        either parameter to None uses infinite endpoints for the time interval.

        Parameters
        ----------
        AnalogSignalEmily : vdmlab.AnalogSignalEmily
        t_start : float
        t_stop : float

        Returns
        -------
        sliced_AnalogSignalEmily : vdmlab.AnalogSignalEmily
        """
        if t_start is None:
            t_start = -np.inf
        if t_stop is None:
            t_stop = np.inf

        indices = (self.time >= t_start) & (self.time <= t_stop)

        return self[indices]


    def time_slices(self, t_starts, t_stops):
        """Creates a new object corresponding to the time slice of
        the original between (and including) times t_start and t_stop. Setting
        either parameter to None uses infinite endpoints for the time interval.

        Parameters
        ----------
        AnalogSignalEmily : vdmlab.AnalogSignalEmily
        t_starts : list of floats
        t_stops : list of floats

        Returns
        -------
        sliced_AnalogSignalEmily : vdmlab.AnalogSignalEmily
        """
        if len(t_starts) != len(t_stops):
            raise ValueError("must have same number of start and stop times")

        indices = []
        for t_start, t_stop in zip(t_starts, t_stops):
            indices.append((self.time >= t_start) & (self.time <= t_stop))
        indices = np.any(np.column_stack(indices), axis=1)

        return self[indices]

class TrajectoryEmily(AnalogSignalEmily):
    """Subclass of AnalogSignalEmily. Handles both 1D and 2d TrajectoryEmilys.

    Parameters
    ----------
    data : np.array
    time : np.array

    Attributes
    ----------
    data : np.array
        With shape (n_samples, dimensionality).
    time : np.array
        With shape (n_samples,).
    """
    def __getitem__(self, idx):
        if type(idx) == vdm.objects.Epoch:
            return self.time_slices(idx.starts, idx.stops)
        else:
            return TrajectoryEmily(self.data[idx], self.time[idx])

    @property
    def x(self):
        """(np.array) The 'x' TrajectoryEmily attribute."""
        return self.data[:, 0]

    @x.setter
    def x(self, val):
        self.data[:, 0] = val

    @property
    def y(self):
        """(np.array) The 'y' TrajectoryEmily attribute for 2D TrajectoryEmily data."""
        if self.dimensions < 2:
            raise ValueError("can't get 'y' of one-dimensional TrajectoryEmily")
        return self.data[:, 1]

    @y.setter
    def y(self, val):
        if self.dimensions < 2:
            raise ValueError("can't set 'y' of one-dimensional TrajectoryEmily")
        self.data[:, 1] = val

    def distance(self, pos):
        """ Return the euclidean distance from this TrajectoryEmily to the given 'pos'.

        Parameters
        ----------
        pos : vdmlab.TrajectoryEmily

        Returns
        -------
        dist : np.array
        """

        if pos.n_samples != self.n_samples:
            raise ValueError("'pos' must have %d samples" % self.n_samples)

        if self.dimensions != pos.dimensions:
            raise ValueError("'pos' must be %d dimensions" % self.dimensions)

        dist = np.zeros(self.n_samples)
        for idx in range(self.data.shape[1]):
            dist += (self.data[:, idx] - pos.data[:, idx]) ** 2
        return np.sqrt(dist)

    def linearize(self, ideal_path, zone):
        """ Projects 2D TrajectoryEmilys into an 'ideal' linear trajectory.

        Parameters
        ----------
        ideal_path : shapely.LineString
        zone : shapely.Polygon

        Returns
        -------
        pos : vdmlab.TrajectoryEmily
            1D TrajectoryEmily.

        """
        zpos = []
        for point_x, point_y in zip(self.x, self.y):
            point = Point([point_x, point_y])
            if zone.contains(point):
                zpos.append(ideal_path.project(Point(point_x, point_y)))
        zpos = np.array(zpos)

        return TrajectoryEmily(zpos, self.time)

    def speed(self, t_smooth=None):
        """Finds the speed of the animal from TrajectoryEmily.

        Parameters
        ----------
        pos : vdmlab.TrajectoryEmily
        t_smooth : float or None
            Range over which smoothing occurs in seconds.
            Default is None (no smoothing).

        Returns
        -------
        speed : vdmlab.AnalogSignalEmily
        """
        speed = self[1:].distance(self[:-1])
        speed /= np.diff(self.time)
        speed = np.hstack(([0], speed))

        dt = np.median(np.diff(self.time))

        if t_smooth is not None:
            filter_length = np.ceil(t_smooth / dt)
            speed = np.convolve(speed, np.ones(int(filter_length))/filter_length, 'same')

        speed = speed * dt

        return AnalogSignalEmily(speed, self.time)


########################################################################
# class SpikeTrain
########################################################################
class SpikeTrain(ABC):
    """Base class for SpikeTrainArray and BinnedSpikeTrainArray.

    NOTE: This class can't really be instantiated, almost like a pseudo
    abstract class. In particular, during initialization it might fail
    because it checks the n_units of its derived classes to validate
    input to unit_ids and unit_labels. If NoneTypes are used, then you
    may actually succeed in creating an instance of this class, but it
    will be pretty useless.

    Parameters
    ----------
    fs: float, optional
        Sampling rate / frequency (Hz).
    unit_ids : list of int, optional
        Unit IDs preferabbly in integers
    unit_labels : list of str, optional
        Labels corresponding to units. Default casts unit_ids to str.
    label : str or None, optional
        Information pertaining to the source of the spike train.


    Attributes
    ----------
    n_units : int
        Number of units in spike train.
    unit_ids : list of int
        Unit integer IDs.
    unit_labels : list of str
        Labels corresponding to units. Default casts unit_ids to str.
    unit_tags : dict of tags and corresponding unit_ids
        Tags corresponding to units.
    issempty
    **********
    support
    **********
    fs: float
        Sampling frequency (Hz).
    label : str or None
        Information pertaining to the source of the spike train.
    """

    __attributes__ = ["_fs", "_unit_ids", "_unit_labels", "_unit_tags", "_label"]

    def __init__(self, *, fs=None, unit_ids=None, unit_labels=None,
                 unit_tags=None, label=None, empty=False):

        # if an empty object is requested, return it:
        if empty:
            for attr in self.__attributes__:
                exec("self." + attr + " = None")
            return

        # set initial fs to None
        self._fs = None
        # then attempt to update the fs; this does input validation:
        self.fs = fs

        # WARNING! we need to ensure that self.n_units can work BEFORE
        # we can set self.unit_ids or self.unit_labels, since those
        # setters check that the lengths of the inputs are consistent
        # with self.n_units.

        # inherit unit IDs if available, otherwise initialize to default
        if unit_ids is None:
            unit_ids = list(range(1,self.n_units + 1))

        unit_ids = np.array(unit_ids, ndmin=1)  # standardize unit_ids

        # if unit_labels is empty, default to unit_ids
        if unit_labels is None:
            unit_labels = unit_ids

        unit_labels = np.array(unit_labels, ndmin=1)  # standardize

        self.unit_ids = unit_ids
        self.unit_labels = unit_labels
        self._unit_tags = unit_tags  # no input validation yet
        self.label = label

    def __repr__(self):
        address_str = " at " + str(hex(id(self)))
        return "<base SpikeTrain" + address_str + ">"

    @abstractmethod
    def isempty(self):
        """(bool) Empty SpikeTrain."""
        return

    @abstractmethod
    def n_units(self):
        """(int) The number of units."""
        return

    @property
    def n_sequences(self):
        """(int) The number of sequences."""
        return self.support.n_epochs

    @property
    def unit_ids(self):
        """Unit IDs contained in the SpikeTrain."""
        return self._unit_ids

    @unit_ids.setter
    def unit_ids(self, val):
        if len(val) != self.n_units:
            raise TypeError("unit_ids must be of length n_units")
        elif len(set(val)) < len(val):
            raise TypeError("duplicate unit_ids are not allowed")
        else:
            try:
                # cast to int:
                unit_ids = [int(id) for id in val]
            except TypeError:
                raise TypeError("unit_ids must be int-like")
        self._unit_ids = unit_ids

    @property
    def unit_labels(self):
        """Labels corresponding to units contained in the SpikeTrain."""
        if self._unit_labels is None:
            warnings.warn("unit labels have not yet been specified")
        return self._unit_labels

    @unit_labels.setter
    def unit_labels(self, val):
        if len(val) != self.n_units:
            raise TypeError("labels must be of length n_units")
        else:
            try:
                # cast to str:
                labels = [str(label) for label in val]
            except TypeError:
                raise TypeError("labels must be string-like")
        self._unit_labels = labels

    @property
    def unit_tags(self):
        """Tags corresponding to units contained in the SpikeTrain"""
        if self._unit_tags is None:
            warnings.warn("unit tags have not yet been specified")
        return self._unit_tags

    @property
    def support(self):
        """(nelpy.EpochArray) The support of the underlying spiketrain
        (in seconds).
         """
        return self._support

    @property
    def fs(self):
        """(float) Sampling rate / frequency (Hz)."""
        return fsgetter(self)

    @fs.setter
    def fs(self, val):
        """(float) Sampling rate / frequency (Hz)."""
        fssetter(self, val)

    @property
    def label(self):
        """Label pertaining to the source of the spike train."""
        if self._label is None:
            warnings.warn("label has not yet been specified")
        return self._label

    @label.setter
    def label(self, val):
        if val is not None:
            try:  # cast to str:
                label = str(val)
            except TypeError:
                raise TypeError("cannot convert label to string")
        else:
            label = val
        self._label = label

    def _unit_subset(self, unit_list):
        """Return a SpikeTrain restricted to a subset of units.

        Parameters
        ----------
        unit_list : array-like
            Array or list of unit_ids.
        """
        unit_subset_ids = []
        for unit in unit_list:
            try:
                id = self.unit_ids.index(unit)
            except ValueError:
                warnings.warn("unit_id " + str(unit) + " not found in SpikeTrain; ignoring")
                pass
            else:
                unit_subset_ids.append(id)

        new_unit_ids = np.asarray(self.unit_ids)[unit_subset_ids]
        new_unit_labels = np.asarray(self.unit_labels)[unit_subset_ids]

        if isinstance(self, SpikeTrainArray):
            if len(unit_subset_ids) == 0:
                warnings.warn("no units remaining in requested unit subset")
                return SpikeTrainArray(empty=True)

            spiketrainarray = SpikeTrainArray(empty=True)
            exclude = ["_tdata", "_time", "unit_ids", "unit_labels"]
            attrs = (x for x in self.__attributes__ if x not in exclude)

            with warnings.catch_warnings():
                warnings.simplefilter("ignore")
                for attr in attrs:
                    exec("spiketrainarray." + attr + " = self." + attr)

            spiketrainarray._tdata = self.tdata[unit_subset_ids]
            spiketrainarray._time = self.time[unit_subset_ids]
            spiketrainarray._unit_ids = new_unit_ids
            spiketrainarray._unit_labels = new_unit_labels

            return spiketrainarray
        elif isinstance(self, BinnedSpikeTrainArray):
            if len(unit_subset_ids) == 0:
                warnings.warn("no units remaining in requested unit subset")
                return BinnedSpikeTrainArray(empty=True)

            binnedspiketrainarray = BinnedSpikeTrainArray(empty=True)
            exclude = ["_data", "unit_ids", "unit_labels"]
            attrs = (x for x in self.__attributes__ if x not in exclude)

            with warnings.catch_warnings():
                warnings.simplefilter("ignore")
                for attr in attrs:
                    exec("binnedspiketrainarray." + attr + " = self." + attr)

            binnedspiketrainarray._data = self.data[unit_subset_ids,:]
            binnedspiketrainarray._unit_ids = new_unit_ids
            binnedspiketrainarray._unit_labels = new_unit_labels

            return binnedspiketrainarray
        else:
            raise NotImplementedError(
            "SpikeTrain._unit_slice() not supported for this type yet!")

########################################################################
# class EpochArray
########################################################################
class EpochArray:
    """An array of epochs, where each epoch has a start and stop time.

    Parameters
    ----------
    tdata : np.array
        If shape (n_epochs, 1) or (n_epochs,), the start time for each
        epoch (which then requires a duration to be specified).
        If shape (n_epochs, 2), the start and stop times for each epoch.
    fs : float, optional
        Sampling rate in Hz. If fs is passed as a parameter, then time
        is assumed to be in sample numbers instead of actual time.
    duration : np.array, float, or None, optional
        The length of the epoch. If (float) then the same duration is
        assumed for every epoch.
    meta : dict, optional
        Metadata associated with spiketrain.

    Attributes
    ----------
    time : np.array
        The start and stop times for each epoch. With shape (n_epochs, 2).
    tdata : np.array
        The start and stop tdata for each epoch. With shape (n_epochs, 2).
    fs: float
        Sampling frequency (Hz).
    meta : dict
        Metadata associated with spiketrain.
    """

    __attributes__ = ["_tdata", "_time", "_fs", "_meta"]

    def __init__(self, tdata=None, *, fs=None, duration=None,
                 meta=None, empty=False):

        # if an empty object is requested, return it:
        if empty:
            for attr in self.__attributes__:
                exec("self." + attr + " = None")
            return

        tdata = np.squeeze(tdata)  # coerce tdata into np.array

        # all possible inputs:
        # 1. single epoch, no duration    --- OK
        # 2. single epoch and duration    --- ERR
        # 3. multiple epochs, no duration --- OK
        # 4. multiple epochs and duration --- ERR
        # 5. single scalar and duration   --- OK
        # 6. scalar list and duratin list --- OK
        #
        # Q. won't np.squeeze make our life difficult?
        #
        # Strategy: determine if duration was passed. If so, try to see
        # if tdata can be coerced into right shape. If not, raise
        # error.
        # If duration was NOT passed, then do usual checks for epochs.

        if duration is not None:  # assume we received scalar starts
            tdata = np.array(tdata, ndmin=1)
            duration = np.squeeze(duration).astype(float)
            if duration.ndim == 0:
                duration = duration[..., np.newaxis]

            if tdata.ndim == 2 and duration.ndim == 1:
                raise ValueError(
                    "duration not allowed when using start and stop "
                    "times")

            if len(duration) > 1:
                if tdata.ndim == 1 and tdata.shape[0] != duration.shape[0]:
                    raise ValueError(
                        "must have same number of time and duration "
                        "tdata"
                        )
            if tdata.ndim == 1 and duration.ndim == 1:
                stop_epoch = tdata + duration
                tdata = np.hstack(
                    (tdata[..., np.newaxis], stop_epoch[..., np.newaxis]))
        else:  # duration was not specified, so assume we recived epochs

            # Note: if we have an empty array of tdata with no
            # dimension, then calling len(tdata) will return a
            # TypeError.
            try:
                # if no tdata were received, return an empty EpochArray:
                if len(tdata) == 0:
                    return EpochArray(empty=True)
            except TypeError:
                warnings.warn("unsupported type ("
                    + str(type(tdata))
                    + "); creating empty EpochArray")
                return EpochArray(empty=True)

            # Only one epoch is given eg EpochArray([3,5,6,10]) with no
            # duration and more than two values:
            if tdata.ndim == 1 and len(tdata) > 2:  # we already know duration is None
                raise TypeError(
                    "tdata of size (n_epochs, ) has to be accompanied by "
                    "a duration")

            if tdata.ndim == 1:  # and duration is None:
                tdata = np.array([tdata])

        if tdata.ndim > 2:
            raise ValueError("tdata must be a 1D or a 2D vector")

        # set initial fs to None
        self._fs = None
        # then attempt to update the fs; this does input validation:
        self.fs = fs

        try:
            if tdata[:, 0].shape[0] != tdata[:, 1].shape[0]:
                raise ValueError(
                    "must have the same number of start and stop times")
        except Exception:
            raise Exception("Unhandled EpochArray.__init__ case.")

        # TODO: what if start == stop? what will this break? This situation
        # can arise automatically when slicing a spike train with one or no
        # spikes, for example in which case the automatically inferred support
        # is a delta dirac

        if tdata.ndim == 2 and np.any(tdata[:, 1] - tdata[:, 0] < 0):
            raise ValueError("start must be less than or equal to stop")

        # if a sampling rate was given, relate time to tdata using fs:
        if fs is not None:
            time = tdata / fs
        else:
            time = tdata

        self._time = time
        self._tdata = tdata
        self._fs = fs
        self._meta = meta

    def __repr__(self):
        address_str = " at " + str(hex(id(self)))
        if self.isempty:
            return "<empty EpochArray" + address_str + ">"
        if self.n_epochs > 1:
            nstr = "%s epochs" % (self.n_epochs)
        else:
            nstr = "1 epoch"
        dstr = "of duration {}".format(time_string(self.duration))
        return "<EpochArray%s: %s> %s" % (address_str, nstr, dstr)

    def __iter__(self):
        """EpochArray iterator initialization."""
        # initialize the internal index to zero when used as iterator
        self._index = 0
        return self

    def __next__(self):
        """EpochArray iterator advancer."""
        index = self._index
        if index > self.n_epochs - 1:
            raise StopIteration
        with warnings.catch_warnings():
            warnings.simplefilter("ignore")
            epocharray = EpochArray(empty=True)

            exclude = ["_tdata", "_time"]
            attrs = (x for x in self.__attributes__ if x not in exclude)

            with warnings.catch_warnings():
                warnings.simplefilter("ignore")
                for attr in attrs:
                    exec("epocharray." + attr + " = self." + attr)
            epocharray._tdata = np.array([self.tdata[index, :]])
            epocharray._time = np.array([self.time[index, :]])
        self._index += 1
        return epocharray

    def __getitem__(self, idx):
        """EpochArray index access.

        Accepts integers, slices, and EpochArrays.
        """
        if isinstance(idx, EpochArray):
            # case #: (self, idx):
            # case 0: idx.isempty == True
            # case 1: (fs, fs) = (None, const)
            # case 2: (fs, fs) = (const, None)
            # case 3: (fs, fs) = (None, None)
            # case 4: (fs, fs) = (const, const)
            # case 5: (fs, fs) = (constA, constB)
            if idx.isempty:  # case 0:
                return EpochArray(empty=True)
            if idx.fs != self.fs:  # cases (1, 2, 5):
                epocharray = EpochArray(empty=True)
                epocharray._tdata = idx._tdata
                epocharray._time = idx._time
                epoch = self.intersect(epocharray, boundaries=True)
            else:  # cases (3, 4)
                epoch = self.intersect(
                    epoch=idx,
                    boundaries=True
                    )
            if epoch.isempty:
                return EpochArray(empty=True)
            return epoch
        elif isinstance(idx, int):
            epocharray = EpochArray(empty=True)
            exclude = ["_tdata", "_time"]
            attrs = (x for x in self.__attributes__ if x not in exclude)
            with warnings.catch_warnings():
                warnings.simplefilter("ignore")
                for attr in attrs:
                    exec("epocharray." + attr + " = self." + attr)
            try:
                epocharray._time = self.time[[idx], :]  # use np integer indexing! Cool!
                epocharray._tdata = self.tdata[[idx], :]
            except IndexError:
                # index is out of bounds, so return an empty EpochArray
                pass
            finally:
                return epocharray
        else:
            try:
                epocharray = EpochArray(empty=True)
                exclude = ["_tdata", "_time"]
                attrs = (x for x in self.__attributes__ if x not in exclude)
                with warnings.catch_warnings():
                    warnings.simplefilter("ignore")
                    for attr in attrs:
                        exec("epocharray." + attr + " = self." + attr)
                epocharray._time = np.array([self.starts[idx],
                                             self.stops[idx]]).T
                epocharray._tdata = np.array([self._tdatastarts[idx],
                                              self._tdatastops[idx]]).T
                return epocharray
            except Exception:
                raise TypeError(
                    'unsupported subsctipting type {}'.format(type(idx)))

    @property
    def meta(self):
        """Meta data associated with SpikeTrain."""
        if self._meta is None:
            warnings.warn("meta data is not available")
        return self._meta

    @meta.setter
    def meta(self, val):
        self._meta = val

    @property
    def fs(self):
        """(float) Sampling frequency."""
        return fsgetter(self)

    @fs.setter
    def fs(self, val):
        """(float) Sampling frequency."""
        fssetter(self, val)

    @property
    def tdata(self):
        """Epochs [start, stop] in sample numbers (default fs=1 Hz)."""
        return self._tdata

    @property
    def time(self):
        """Epoch times [start, stop] in seconds."""
        return self._time

    @property
    def centers(self):
        """(np.array) The center of each epoch."""
        if self.isempty:
            return []
        return np.mean(self.time, axis=1)

    @property
    def durations(self):
        """(np.array) The duration of each epoch."""
        if self.isempty:
            return 0
        return self.time[:, 1] - self.time[:, 0]

    @property
    def duration(self):
        """(float) The total duration of the epoch array."""
        if self.isempty:
            return 0
        return np.array(self.time[:, 1] - self.time[:, 0]).sum()

    @property
    def starts(self):
        """(np.array) The start of each epoch."""
        if self.isempty:
            return []
        return self.time[:, 0]

    @property
    def _tdatastarts(self):
        """(np.array) The start of each epoch, in tdata"""
        if self.isempty:
            return []
        return self.tdata[:, 0]

    @property
    def start(self):
        """(np.array) The start of the first epoch."""
        if self.isempty:
            return []
        return self.time[:, 0][0]

    @property
    def _tdatastart(self):
        """(np.array) The start of the first epoch, in tdata"""
        if self.isempty:
            return []
        return self.tdata[:, 0][0]

    @property
    def stops(self):
        """(np.array) The stop of each epoch."""
        if self.isempty:
            return []
        return self.time[:, 1]

    @property
    def _tdatastops(self):
        """(np.array) The stop of each epoch, in tdata"""
        if self.isempty:
            return []
        return self.tdata[:, 1]

    @property
    def stop(self):
        """(np.array) The stop of the last epoch."""
        if self.isempty:
            return []
        return self.time[:, 1][-1]

    @property
    def _tdatastop(self):
        """(np.array) The stop of the first epoch, in tdata"""
        return self.tdata[:, 0][0]

    @property
    def n_epochs(self):
        """(int) The number of epochs."""
        if self.isempty:
            return 0
        return len(self.time[:, 0])

    @property
    def issorted(self):
        """(bool) Left edges of epochs are sorted in ascending order."""
        return is_sorted(self.starts)

    @property
    def isempty(self):
        """(bool) Empty EpochArray."""
        try:
            return len(self.time) == 0
        except TypeError:
            return True  # this happens when self.time is None

    def copy(self):
        """(EpochArray) Returns a copy of the current epoch array."""
        newcopy = EpochArray(empty=True)
        with warnings.catch_warnings():
            warnings.simplefilter("ignore")
            for attr in self.__attributes__:
                exec("newcopy." + attr + " = self." + attr)
        return newcopy

    def intersect(self, epoch, *, boundaries=True, meta=None):
        """Finds intersection (overlap) between two sets of epoch arrays.
        Sampling rates can be different.
        Parameters
        ----------
        epoch : nelpy.EpochArray
        boundaries : bool
            If True, limits start, stop to epoch start and stop.
        meta : dict, optional
            New dictionary of meta data for epoch ontersection.
        Returns
        -------
        intersect_epochs : nelpy.EpochArray
        """
        if self.isempty or epoch.isempty:
            warnings.warn('epoch intersection is empty')
            # TODO: copy everything except time? Wouldn't rest get
            # lost anyway due to no samples ==> return EpochArray(empty)?
            return EpochArray([], duration=[], meta=meta)

        new_starts = []
        new_stops = []
        epoch_a = self.copy().merge()
        epoch_b = epoch.copy().merge()

        for aa in epoch_a.time:
            for bb in epoch_b.time:
                if (aa[0] <= bb[0] < aa[1]) and (aa[0] < bb[1] <= aa[1]):
                    new_starts.append(bb[0])
                    new_stops.append(bb[1])
                elif (aa[0] < bb[0] < aa[1]) and (aa[0] < bb[1] > aa[1]):
                    new_starts.append(bb[0])
                    if boundaries:
                        new_stops.append(aa[1])
                    else:
                        new_stops.append(bb[1])
                elif (aa[0] > bb[0] < aa[1]) and (aa[0] < bb[1] < aa[1]):
                    if boundaries:
                        new_starts.append(aa[0])
                    else:
                        new_starts.append(bb[0])
                    new_stops.append(bb[1])
                elif (aa[0] >= bb[0] < aa[1]) and (aa[0] < bb[1] >= aa[1]):
                    if boundaries:
                        new_starts.append(aa[0])
                        new_stops.append(aa[1])
                    else:
                        new_starts.append(bb[0])
                        new_stops.append(bb[1])

        if not boundaries:
            new_starts = np.unique(new_starts)
            new_stops = np.unique(new_stops)

        epocharray = EpochArray(empty=True)
        exclude = ["_tdata", "_time", "_fs"]
        attrs = (x for x in self.__attributes__ if x not in exclude)
        with warnings.catch_warnings():
            warnings.simplefilter("ignore")
            for attr in attrs:
                exec("epocharray." + attr + " = self." + attr)

        # case 1: (fs, fs) = (None, const)
        # case 2: (fs, fs) = (const, None)
        # case 3: (fs, fs) = (None, None)
        # case 4: (fs, fs) = (const, const)
        # case 5: (fs, fs) = (constA, constB)

        if self.fs != epoch.fs or self.fs is None:  # cases (1, 2, 3, 5)
            warnings.warn(
                "sampling rates are different; intersecting along "
                "time only and throwing away fs"
                )
            epocharray._time = np.hstack(
                [np.array(new_starts)[..., np.newaxis],
                 np.array(new_stops)[..., np.newaxis]])
            epocharray._tdata = epocharray._time
            epocharray._fs = None
        else:  # case (4, )
            epocharray._time = np.hstack(
                [np.array(new_starts)[..., np.newaxis],
                 np.array(new_stops)[..., np.newaxis]])
            epocharray._tdata = epocharray._time*self.fs
            epocharray._fs = self.fs

        return epocharray

    def merge(self, *, gap=0.0):
        """Merges epochs that are close or overlapping.
        Parameters
        ----------
        gap : float, optional
            Amount (in time) to consider epochs close enough to merge.
            Defaults to 0.0 (no gap).
        Returns
        -------
        merged_epochs : nelpy.EpochArray
        """
        if self.isempty:
            return self

        if gap < 0:
            raise ValueError("gap cannot be negative")

        epoch = self.copy()

        if self.fs is not None:
            gap = gap * self.fs

        stops = epoch._tdatastops[:-1] + gap
        starts = epoch._tdatastarts[1:]
        to_merge = (stops - starts) >= 0

        new_starts = [epoch._tdatastarts[0]]
        new_stops = []

        next_stop = epoch._tdatastops[0]
        for i in range(epoch.time.shape[0] - 1):
            this_stop = epoch._tdatastops[i]
            next_stop = max(next_stop, this_stop)
            if not to_merge[i]:
                new_stops.append(next_stop)
                new_starts.append(epoch._tdatastarts[i + 1])

        new_stops.append(epoch._tdatastops[-1])

        new_starts = np.array(new_starts)
        new_stops = np.array(new_stops)

        return EpochArray(
            new_starts,
            duration=new_stops - new_starts,
            fs=self.fs,
            meta=self.meta
            )

    def expand(self, amount, direction='both'):
        """Expands epoch by the given amount.
        Parameters
        ----------
        amount : float
            Amount (in time) to expand each epoch.
        direction : str
            Can be 'both', 'start', or 'stop'. This specifies
            which direction to resize epoch.
        Returns
        -------
        expanded_epochs : nelpy.EpochArray
        """
        if direction == 'both':
            resize_starts = self.time[:, 0] - amount
            resize_stops = self.time[:, 1] + amount
        elif direction == 'start':
            resize_starts = self.time[:, 0] - amount
            resize_stops = self.time[:, 1]
        elif direction == 'stop':
            resize_starts = self.time[:, 0]
            resize_stops = self.time[:, 1] + amount
        else:
            raise ValueError(
                "direction must be 'both', 'start', or 'stop'")

        return EpochArray(
            np.hstack((
                resize_starts[..., np.newaxis],
                resize_stops[..., np.newaxis]
                ))
            )

    def shrink(self, amount, direction='both'):
        """Shrinks epoch by the given amount.
        Parameters
        ----------
        amount : float
            Amount (in time) to shrink each epoch.
        direction : str
            Can be 'both', 'start', or 'stop'. This specifies
            which direction to resize epoch.
        Returns
        -------
        shrinked_epochs : nelpy.EpochArray
        """
        both_limit = min(self.durations / 2)
        if amount > both_limit and direction == 'both':
            raise ValueError("shrink amount too large")

        single_limit = min(self.durations)
        if amount > single_limit and direction != 'both':
            raise ValueError("shrink amount too large")

        return self.expand(-amount, direction)

    def join(self, epoch, meta=None):
        """Combines [and merges] two sets of epochs. Epochs can have
        different sampling rates.

        Parameters
        ----------
        epoch : nelpy.EpochArray
        meta : dict, optional
            New meta data dictionary describing the joined epochs.

        Returns
        -------
        joined_epochs : nelpy.EpochArray
        """

        if self.isempty:
            return epoch
        if epoch.isempty:
            return self

        if self.fs != epoch.fs:
            warnings.warn(
                "sampling rates are different; joining along time "
                "only and throwing away fs"
                )
            join_starts = np.concatenate(
                (self.time[:, 0], epoch.time[:, 0]))
            join_stops = np.concatenate(
                (self.time[:, 1], epoch.time[:, 1]))
            #TODO: calling merge() just once misses some instances.
            # I haven't looked carefully enough to know which edge cases
            # these are...
            # merge() should therefore be checked!
            # return EpochArray(join_starts, fs=None,
            # duration=join_stops - join_starts, meta=meta).merge()
            # .merge()
            return EpochArray(
                join_starts,
                fs=None,
                duration=join_stops - join_starts,
                meta=meta
                )
        else:
            join_starts = np.concatenate(
                (self.tdata[:, 0], epoch.tdata[:, 0]))
            join_stops = np.concatenate(
                (self.tdata[:, 1], epoch.tdata[:, 1]))

        # return EpochArray(join_starts, fs=self.fs, duration=
        # join_stops - join_starts, meta=meta).merge().merge()
        return EpochArray(
            join_starts,
            fs=self.fs,
            duration=join_stops - join_starts,
            meta=meta
            )

    def contains(self, value):
        """Checks whether value is in any epoch.

        Parameters
        ----------
        epochs: nelpy.EpochArray
        value: float or int

        Returns
        -------
        boolean

        """
        # TODO: consider vectorizing this loop, which should increase
        # speed, but also greatly increase memory? Alternatively, if we
        # could assume something about epochs being sorted, this can
        # also be made much faster than the current O(N)
        for start, stop in zip(self.starts, self.stops):
            if start <= value <= stop:
                return True
        return False
#----------------------------------------------------------------------#
#======================================================================#


########################################################################
# class EventArray
########################################################################
class EventArray:
    """Class description.

    Parameters
    ----------
    tdata : np.array
        If shape (n_epochs, 1) or (n_epochs,), the start time for each
        epoch.
        If shape (n_epochs, 2), the start and stop times for each epoch.
    fs : float, optional
        Sampling rate in Hz. If fs is passed as a parameter, then time
        is assumed to be in sample numbers instead of actual time.

    Attributes
    ----------
    time : np.array
        The start and stop times for each epoch. With shape (n_epochs, 2).
    """

    def __init__(self, *, tdata, fs=None, duration=None, meta=None):

        # if no tdata were received, return an empty EpochArray:
        if len(tdata) == 0:
            self._tdata = np.array([])
            self._time = np.array([])
            self._fs = None
            self._meta = None
            return

        self._fs = fs
        self._meta = meta

    def __repr__(self):
        address_str = " at " + str(hex(id(self)))
        if self.isempty:
            return "<empty EventArray" + address_str + ">"
        # return "<EventArray: %s> %s" % (nstr, dstr)
        return "<EventArray" + address_str + ">"

    def __getitem__(self, idx):
        raise NotImplementedError(
            'EventArray.__getitem__ not implemented yet')

    @property
    def isempty(self):
        """(bool) Empty EventArray."""
        raise NotImplementedError(
            'EventArray.isempty not implemented yet')
#----------------------------------------------------------------------#
#======================================================================#


########################################################################
# class AnalogSignalArray
########################################################################
class AnalogSignalArray:
    """Continuous analog signal(s) with regular sampling rates and same
    support. NOTE: ydata that is not equal dimensionality will NOT work
    and error/warning messages may/may not be sent out. Also, in this 
    current rendition, I am assuming tdata is the exact same for all 
    signals passed through. As such, tdata is expected to be single 
    dimensional.

    Parameters
    ----------
    ydata : np.array(dtype=np.float,dimension=N)
    tdata : np.array(dtype=np.float,dimension=N), optional
        if fs is provided tdata is assumed to be sample numbers
        else it is assumed to be time but tdata can be a non time
        variable
    fs : float, optional
        Sampling rate in Hz. If fs is passed as a parameter, then time
        is assumed to be in sample numbers instead of actual time.
    support : EpochArray, optional
        EpochArray array on which LFP is defined.
        Default is [0, last spike] inclusive.
    step : int
        specifies step size of samples passed as tdata if fs is given,
        default set to 1. e.g. decimated data would have sample numbers
        every ten samples so step=10
    store_interp : bool
        Flag to determine whether or not to store interpolation object 
        after interpolation is requested/performed. Default is set to 
        True meaning that it will be stored. 
    empty : bool
        Return an empty AnalogSignalArray if true else false. Default
        set to false.

    Attributes
    ----------
    ydata : np.array
        With shape (n_ydata,N).
    tdata : np.array
        With shape (n_tdata,N).
    time : np.array
        With shape (n_tdata,N).
    fs : float, scalar, optional
        See Parameters
    support : EpochArray, optional
        See Parameters
    step : int
        See Parameters
    interp : array of interpolation objects from scipy.interpolate

    store_interp : bool
        See Parameters
    """
    __attributes__ = ['ydata', 'tdata', '_time', '_fs', 'support', '_interp',
                        'store_interp', ]
    def __init__(self, ydata, *, tdata=None, fs=None, support=None, step=1, 
                 store_interp=True, empty=False):
        # Was having random initialization problems so I'm setting this to
        # none first. 
        # TODO: look up why...afaik python doesn't need to have things 
        # initialized...they are initialized to None?
        # set initial fs to None
        self._fs = None
        # then attempt to update the fs; this does input validation:
        self.fs = fs
        # set initial _interp to None
        self._interp = None
        self.store_interp = store_interp
        
        if(empty):
            for attr in self.__attributes__:
                exec("self." + attr + " = None")
            return

        ydata = np.squeeze(ydata).astype(float)
        ydata = np.transpose(ydata)
        self._step = step


        # Note; if we have an empty array of ydata with no dimension,
        # then calling len(ydata) will return a TypeError
        try:
            # if no ydata are given return empty AnalogSignal
            if len(ydata) == 0:
                self.__init__([],empty=True)
                return
        except TypeError:
            warnings.warn("unsupported type; creating empty AnalogSignalArray")
            self.__init__([],empty=True)
            return

        # Note: if both tdata and ydata are given and dimensionality does not
        # match, then TypeError!
        if(tdata is not None):
            tdata = np.squeeze(tdata).astype(float)
            if(tdata.shape[0] != ydata.shape[0]):
                self.__init__([],empty=True)
                raise TypeError("tdata and ydata size mismatch!")

        self.ydata = ydata

        

        # Note: time will be None if this is not a time series and fs isn't
        # specified set xtime to None.
        self._time = None
        time = None

        # Alright, let's handle all the possible parameter cases!
        if tdata is not None:
            if fs is not None:
                time = tdata / fs
                self.tdata = tdata
                if support is not None:
                    # tdata, fs, support passed properly
                    # self.support = support
                    self._time = time
                    self._restrict_to_epoch_array(epocharray=support)
                # tdata, fs and no support
                else:
                    warnings.warn("support created with given tdata and sampling rate, fs!")
                    self._time = time
                    self.support = EpochArray(get_contiguous_segments(tdata,
                        step=step), fs=fs)

            else:
                time = tdata
                self.tdata = tdata
                # tdata and support
                if support is not None:
                    # self.support = support
                    self._time = time
                    self._restrict_to_epoch_array(epocharray=support)
                    warnings.warn("support created with specified epoch array but no specified sampling rate")
                # tdata
                else:
                    warnings.warn("support created with just tdata! no sampling rate specified so support is entire range of signal")
                    self._time = time
                    self.support = EpochArray(np.array([0, time[-1]]))
        else:
            tdata = np.arange(0, len(ydata), 1)
            if fs is not None:
                time = tdata / fs
                # fs and support
                if support is not None:
                    self.__init__([],empty=True)
                    raise TypeError("tdata must be passed if support is specified")
                # just fs
                else:
                    self._time = time
                    warnings.warn("support created with given sampling rate, fs")
                    self.support = EpochArray(np.array([0, time[-1]]))
            else:
                # just support
                if support is not None:
                    self.__init__([],empty=True)
                    raise TypeError("tdata must be passed if support is "
                        +"specified")
                # just ydata
                else:
                    self._time = tdata
                    warnings.warn("support created with given ydata! support is entire signal")
                    self.support = EpochArray(np.array([0, tdata[-1]]))
            self.tdata = tdata

    def _restrict_to_epoch_array(self, *, epocharray=None, update=True):
        """Restrict self._time and self.ydata to an EpochArray. If no
        EpochArray is specified, self.support is used.

        Parameters
        ----------
        epocharray : EpochArray, optional
        	EpochArray on which to restrict AnalogSignal. Default is
        	self.support
        update : bool, optional
        	Overwrite self.support with epocharray if True (default).
        """
        if epocharray is None:
            epocharray = self.support
            update = False # support did not change; no need to update

        if epocharray.isempty:
            warnings.warn("Support specified is empty")
            self.__init__([],empty=True)
            return

        indices = []
        for eptime in epocharray.time:
            t_start = eptime[0]
            t_stop = eptime[1]
            indices.append((self.time >= t_start) & (self.time <= t_stop))
        indices = np.any(np.column_stack(indices), axis=1)
        if np.count_nonzero(indices) < len(self._time):
            warnings.warn(
                'ignoring signal outside of support')
        try:
            self.ydata = self.ydata[indices,:]
        except IndexError:
            self.ydata = self.ydata[indices]
        self._time = self._time[indices]
        self.tdata = self.tdata[indices]
        if update:
            self.support = epocharray

    def _emptyAnalogSignal(self):
        """Empty all the instance attributes for an empty object."""
        # if an empty object is requested, return it:
        for attr in self.__attributes__:
            exec("self." + attr + " = None")
        return

    def __repr__(self):
        address_str = " at " + str(hex(id(self)))
        if self.isempty:
            return "<empty AnalogSignal>"
        if self.n_epochs > 1:
            try:
                if(self.ydata.shape[1] > 0):
                    nstr = "%s epochs in AnalogSignalArray with %s signals" % (self.n_epochs,self.ydata.shape[1])
            except IndexError:
                nstr = "%s epochs in AnalogSignalArray with 1 signal" % (self.n_epochs)
        else:
            nstr = "1 epoch"
<<<<<<< HEAD
        dstr = "totalling %s seconds" % self.support.duration
        return "base <AnalogSignalArray %s: %s> %s" % (address_str, nstr,dstr)
=======
        dstr = "of duration {}".format(time_string(self.duration))
        return "base <AnalogSignal %s: %s> %s" % (address_str, nstr,dstr)
>>>>>>> 26e022c4

    # @property
    # def ydata(self):
    #     return self.ydata

    # @ydata.setter
    # def ydata(self, val):
    #     """set ydata...user should NOT be able to call"""
    #     self.ydata = val

    # @property
    # def tdata(self):
    #     if self.tdata is None:
    #         warnings.warn("No tdata specified")
    #     return self.tdata

    @property
    def step(self):
        return self._step
    @property
    def time(self):
        if self._time is None:
            warnings.warn("No time calculated. This should be due to no tdata specified")
        return self._time

    # @property
    # def support(self):
    #     if self.support is None:
    #         warnings.warn("No support specified")
    #     return self.support

    @property
    def fs(self):
        """(float) Sampling frequency."""
        return fsgetter(self)

    @fs.setter
    def fs(self, val):
        """(float) Sampling rate / frequency (Hz)."""
        fssetter(self, val)

    @property
    def isempty(self):
        """(bool) checks length of ydata input"""
        return len(self.ydata) == 0

    @property
    def n_epochs(self):
        """(int) number of epochs in AnalogSignal"""
        return self.support.n_epochs


    def __iter__(self):
        """AnalogSignal iterator initialization"""
        # initialize the internal index to zero when used as iterator
        self._index = 0
        return self

    def __next__(self):
        """AnalogSignal iterator advancer."""
        index = self._index
        if index > self.n_epochs - 1:
            raise StopIteration
        with warnings.catch_warnings():
            warnings.simplefilter("ignore")
            epoch = EpochArray(
                    np.array([self.support.tdata[index,:]])
                )
        self._index += 1
        return AnalogSignalArray(np.transpose(self.ydata),
                            fs=self.fs,
                            tdata=self.tdata,
                            support=epoch,
                            step=self._step
                )

    def __getitem__(self, idx):
        """AnalogSignalArray index access.
        Parameters
        Parameters
        ----------
        idx : EpochArray, int, slice
            intersect passed epocharray with support,
            index particular a singular epoch or multiple epochs with slice
        """
        epoch = self.support[idx]
        if epoch is None:
            warnings.warn("Index resulted in empty epoch array")
            return AnalogSignalArray(ydata = np.array([]),
                        tdata = np.array([]),
                        support = None,
                        fs = None
                    )
        else:
            return AnalogSignalArray(np.transpose(self.ydata),
                                fs=self.fs,
                                tdata=self.tdata,
                                support=epoch,
                                step=self._step
                    )

    def copy(self):
        return AnalogSignalArray(np.transpose(self.ydata),
                            fs = self.fs,
                            tdata=self.tdata,
                            support=self.support,
                            step=self._step
                )
    def mean(self):
        """Returns the mean of the entire signal."""
        return np.mean(self.ydata,axis=0)

    def std(self):
        """Returns the standard deviation of the entire signal."""
        return np.std(self.ydata,axis=0)

    def max(self):
        """Returns the maximum of the entire signal."""
        return np.amax(self.ydata,axis=0)

    def min(self):
        """Returns the minimum of the entire signal."""
        return np.amin(self.ydata,axis=0)

    def clip(self, min, max):
        """Clip (limit) the values in ydata to min and max as specified.

        Parameters
        ----------
        min : scalar
            Minimum value
        max : scalar
            Maximum value

        Returns
        ----------
        clipped_analogsignalarray : AnalogSignalArray
            AnalogSignalArray with the signal clipped with the elements of ydata, but where the values <
            min are replaced with min and the values > max are replaced
            with max.
        """
        new_ydata = np.clip(self.ydata, min, max)
        return AnalogSignalArray(np.transpose(new_ydata),
                                fs=self.fs,
                                tdata=self.tdata,
                                support=self.support,
                                step=self.step
                )

    def trim(self, start, stop=None, *, fs=None):
        """Trim the AnalogSignalArray to a single time/sample interval.

        Parameters
        ----------
        start : float or two element array-like
            (float) Left boundary of interval in time (seconds) if
            fs=None, otherwise left boundary is start / fs.
            (2 elements) Left and right boundaries in time (seconds) if
            fs=None, otherwise boundaries are left / fs. Stop must be
            None if 2 element start is used.
        stop : float, optional
            Right boundary of interval in time (seconds) if fs=None,
            otherwise right boundary is stop / fs.
        fs : float, optional
            Sampling rate in Hz.

        Returns
        -------
        trim : AnalogSignalArray
            The AnalogSignalArray on the interval [start, stop].

        Examples
        --------
        >>> as.trim([0, 3], fs=1)  # recommended for readability
        >>> as.trim(start=0, stop=3, fs=1)
        >>> as.trim(start=[0, 3])
        >>> as.trim(0, 3)
        >>> as.trim((0, 3))
        >>> as.trim([0, 3])
        >>> as.trim(np.array([0, 3]))
        """

        # TODO: do comprehensive input validation
        if stop is not None:
            try:
                start = np.array(start, ndmin=1)
                if len(start) != 1:
                    raise TypeError("start must be a scalar float")
            except TypeError:
                raise TypeError("start must be a scalar float")
            try:
                stop = np.array(stop, ndmin=1)
                if len(stop) != 1:
                    raise TypeError("stop must be a scalar float")
            except TypeError:
                raise TypeError("stop must be a scalar float")
        else:  # start must have two elements
            try:
                if len(np.array(start, ndmin=1)) > 2:
                    raise TypeError(
                        "unsupported input to AnalogSignalArray.trim()")
                stop = np.array(start[1], ndmin=1)
                start = np.array(start[0], ndmin=1)
                if len(start) != 1 or len(stop) != 1:
                    raise TypeError(
                        "start and stop must be scalar floats")
            except TypeError:
                raise TypeError(
                    "start and stop must be scalar floats")

        with warnings.catch_warnings():
            warnings.simplefilter("ignore")
            epoch = self.support.intersect(
                EpochArray(
                    [start, stop],
                    fs=fs))
            if not epoch.isempty:
                analogsignalarray = self[epoch]
            else:
                analogsignalarray = AnalogSignalArray([],empty=True)
        return analogsignalarray
    
    def interp(self, event):
        """Creates interpolate object if not created already via 
        scipy.interpolate.interp1d

        Parameters
        ----------
        event : array-like elements upon which to interpolate values

        Returns
        -------
        interp_vals : np.array()
            numpy array of interpolated values in order of signals
            in AnalogSignalArray initially entered in constructor

        Examples
        --------
        >>> print("I will make examples soon :P")
        """
        if(self._interp is not None):
            interp_vals = [interpObjectt(event) for interpObjectt in self._interp]
        else:
            if(self.store_interp):
                self._interp = []
                try:
                    if(self.ydata.shape[1] > 0):
                        for ydata in np.transpose(self.ydata):
                            self._interp.append(interpolate.interp1d(self._time, ydata))
                except IndexError:
                    self._interp.append(interpolate.interp1d(self._time,self.ydata))
                    
                interp_vals = [interpObjectt(event) for interpObjectt in self._interp]
            else:
                tempInterpObj = []
                try:
                    if(self.ydata.shape[1] > 0):
                        for ydata in np.transpose(self.ydata):
                            tempInterpObj.append(interpolate.interp1d(self._time, ydata))
                except IndexError:
                    tempInterpObj.append(interpolate.interp1d(self._time,self.ydata))

                interp_vals = [interpObjectt(event) for interpObjectt in tempInterpObj]

        return np.asarray(interp_vals)

#----------------------------------------------------------------------#
#======================================================================#


########################################################################
# class AnalogSignalArray
########################################################################
class AnalogSignalArray_v2:
    """Continuous analog signal(s) with regular sampling rates and same
    support.

    Parameters
    ----------
    ydata : np.array(dtype=np.float,dimension=N)
    tdata : np.array(dtype=np.float,dimension=N), optional
        if fs is provided tdata is assumed to be sample numbers
        else it is assumed to be time but tdata can be a non time
        variable
    fs : float, optional
        Sampling rate in Hz. If fs is passed as a parameter, then time
        is assumed to be in sample numbers instead of actual time.
    support : EpochArray, optional
        EpochArray array on which LFP is defined.
        Default is [0, last spike] inclusive.
    step : int
        specifies step size of samples passed as tdata if fs is given,
        default set to 1. e.g. decimated data would have sample numbers
        every ten samples so step=10
    store_interp : bool
        Flag to determine whether or not to store interpolation object 
        after interpolation is requested/performed. Default is set to 
        True meaning that it will be stored. 
    empty : bool
        Return an empty AnalogSignalArray if true else false. Default
        set to false.

    Attributes
    ----------
    ydata : np.array
        With shape (n_ydata,N).
    tdata : np.array
        With shape (n_tdata,N).
    time : np.array
        With shape (n_tdata,N).
    fs : float, scalar, optional
        See Parameters
    support : EpochArray, optional
        See Parameters
    step : int
        See Parameters
    _interp : array of interpolation objects from scipy.interpolate

    store_interp : bool
        See Parameters
    """
    __attributes__ = ['ydata', 'tdata', '_time', 'fs', 'support', '_interp',
                        'store_interp', ]
    def __init__(self, ydata, *, tdata=None, fs=None, support=None, step=1, 
                 store_interp=True, empty=False):

        if(empty):
            for attr in self.__attributes__:
                exec("self." + attr + " = None")
            return

        # # Note; if we have an empty array of ydata with no dimension,
        # # then calling len(ydata) will return a TypeError
        # try:
        #     # if no ydata are given return empty AnalogSignal
        #     if len(ydata) == 0:
        #         self.__init__([],empty=True)
        #         return
        # except TypeError:
        #     warnings.warn("unsupported type; creating empty AnalogSignalArray")
        #     self.__init__([],empty=True)
        #     return
        
        # try:
        #     #check dimensionality
        #     if(ydata.shape[1] != tdata.shape[1]):
        #         self.__init__([],empty=True)
        #         raise TypeError("tdata and ydata dimensionality mismatch")
        #     #check size
        #     if(tdata is not None):
        #         if(tdata.shape[0] != ydata.shape[0]):
        #             self.__init__([],empty=True)
        #             raise TypeError("tdata and ydata size mismatch")
        # except:
        #     #check size if tdata and ydata are both one dimensional
        #     if(tdata is not None):
        #         if(tdata.shape[0] != ydata.shape[0]):
            

    def __repr__(self):
        if self.isempty:
            return "<empty AnalogSignalArray"
        # return "<AnalogSignalArray: %s> %s" % (nstr, dstr)
        return "<AnalogSignalArray"

    def __getitem__(self, idx):
        raise NotImplementedError(
            'AnalogSignalArray.__getitem__ not implemented yet')

    @property
    def isempty(self):
        """(bool) Empty AnalogSignalArray."""
        raise NotImplementedError(
            'AnalogSignalArray.isempty not implemented yet')
#----------------------------------------------------------------------#
#======================================================================#

########################################################################
# class SpikeTrainArray
########################################################################
class SpikeTrainArray(SpikeTrain):
    """A multiunit spiketrain array with shared support.

    Parameters
    ----------
    tdata : array (of length n_units) of np.array(dtype=np.float64)
        containing spike times in in seconds (unless fs=None).
    fs : float, optional
        Sampling rate in Hz. If fs is passed as a parameter, then time
        is assumed to be in sample numbers instead of actual time.
    support : EpochArray, optional
        EpochArray on which spiketrains are defined.
        Default is [0, last spike] inclusive.
    label : str or None, optional
        Information pertaining to the source of the spiketrain array.
    cell_type : list (of length n_units) of str or other, optional
        Identified cell type indicator, e.g., 'pyr', 'int'.
    unit_ids : list (of length n_units) of indices corresponding to
        curated data. If no unit_ids are specified, then [1,...,n_units]
        will be used. WARNING! The first unit will have index 1, not 0!
    meta : dict
        Metadata associated with spiketrain array.

    Attributes
    ----------
    time : array of np.array(dtype=np.float64) spike times in seconds.
        Array of length n_units, each entry with shape (n_tdata,)
    tdata : list of np.array(dtype=np.float64) spike times in tdata.
        Array of length n_units, each entry with shape (n_tdata,)
    support : EpochArray on which spiketrain array is defined.
    n_spikes: np.array(dtype=np.int) of shape (n_units,)
        Number of spikes in each unit.
    fs: float
        Sampling frequency (Hz).
    cell_types : np.array of str or other
        Identified cell type for each unit.
    label : str or None
        Information pertaining to the source of the spiketrain.
    meta : dict
        Metadata associated with spiketrain.
    """

    __attributes__ = ["_tdata", "_time", "_support"]
    __attributes__.extend(SpikeTrain.__attributes__)
    def __init__(self, tdata=None, *, fs=None, support=None,
                 unit_ids=None, unit_labels=None, unit_tags=None,
                 label=None, empty=False):

        # if an empty object is requested, return it:
        if empty:
            super().__init__(empty=True)
            for attr in self.__attributes__:
                exec("self." + attr + " = None")
            return

        def standardize_to_2d(data):
            data = np.squeeze(data)  # deals with extraneous dimensions
            data = np.array(data, ndmin=1)  # deals with extraneous
                # dimensions
            f1 = data.dtype is not np.dtype('O')  # True if single unit,
                # or if square array; False if jagged array
            # so how do we differentiate between square array and single
            # unit? Square array should have different #rows from
            # #elements
            f2 = data.shape[0] == data.size  # False if square array,
                # True otherwise
            if f1 and f2:  # single unit!
                data = np.array([data], ndmin=2)  # wrap single units
            elif not f1:  # jagged array
                # standardize input so that a list of lists is converted
                # to an array of arrays:
                data = np.array(
                    [np.array(st, ndmin=1, copy=False) for st in data])
            return data

        tdata = standardize_to_2d(tdata)

        # if only empty tdata were received AND no support, return empty
        # SpikeTrainArray:
        if np.sum([st.size for st in tdata]) == 0 and support is None:
            warnings.warn("no data; returning empty SpikeTrainArray")
            self = SpikeTrainArray(empty=True)
            return

        kwargs = {"fs": fs,
                  "unit_ids": unit_ids,
                  "unit_labels": unit_labels,
                  "unit_tags": unit_tags,
                  "label": label}

        # initialize super so that self.fs is set:
        self._time = tdata  # this is necessary so that super() can
            # determine self.n_units when initializing. self.time will
            # be updated later in __init__ to reflect subsequent changes
        super().__init__(**kwargs)

        # if a sampling rate was given, relate time to tdata using fs:
        if fs is not None:
            time = tdata / fs
        else:
            time = tdata

        # determine spiketrain array support:
        if support is None:
            # first_st = np.array([unit[0] for unit in tdata]).min()
            # BUG: if spiketrain is empty np.array([]) then unit[-1]
            # raises an error in the following:
            # FIX: list[-1] raises an IndexError for an empty list,
            # whereas list[-1:] returns an empty list.
            last_st = np.array([unit[-1:] for unit in tdata if len(unit) !=0]).max()
            self._support = EpochArray(np.array([0, last_st]), fs=fs)
            # in the above, there's no reason to restrict to support
        else:
            # restrict spikes to only those within the spiketrain
            # array's support:
            self._support = support

            time, tdata = self._restrict_to_epoch_array(
                epocharray=support,
                time=time,
                tdata=tdata)

        # if no tdata remain after restricting to the support, return
        # an empty SpikeTrainArray:
        if np.sum([st.size for st in tdata]) == 0:
            return SpikeTrainArray(empty=True)

        # set self._tdata and self._time:
        self._time = time
        self._tdata = tdata

    def copy(self):
        """Returns a copy of the SpikeTrainArray."""
        newcopy = SpikeTrainArray(empty=True)
        with warnings.catch_warnings():
            warnings.simplefilter("ignore")
            for attr in self.__attributes__:
                exec("newcopy." + attr + " = self." + attr)
        return newcopy

    def __iter__(self):
        """SpikeTrainArray iterator initialization."""
        # initialize the internal index to zero when used as iterator
        self._index = 0
        return self

    def __next__(self):
        """SpikeTrainArray iterator advancer."""
        index = self._index
        if index > self.support.n_epochs - 1:
            raise StopIteration
        with warnings.catch_warnings():
            warnings.simplefilter("ignore")
            support = self.support[index]
            time, tdata = self._restrict_to_epoch_array(
                epocharray=support,
                time=self.time,
                tdata=self.tdata,
                copy=True
                )
            spiketrain = SpikeTrainArray(empty=True)
            exclude = ["_tdata", "_time", "_support"]
            attrs = (x for x in self.__attributes__ if x not in exclude)
            for attr in attrs:
                exec("spiketrain." + attr + " = self." + attr)
            spiketrain._tdata = tdata
            spiketrain._time = time
            spiketrain._support = support
        self._index += 1
        return spiketrain

    def __getitem__(self, idx):
        """SpikeTrainArray index access."""
        # TODO: allow indexing of form sta[4,1:5] so that the STs of
        # epochs 1 to 5 (exlcusive) are returned, for neuron id 4.

        if isinstance(idx, EpochArray):
            if idx.isempty:
                return SpikeTrainArray(empty=True)
            if idx.fs != self.support.fs:
                support = self.support.intersect(
                    epoch=EpochArray(idx.time, fs=None),
                    boundaries=True
                    )
            else:
                support = self.support.intersect(
                    epoch=idx,
                    boundaries=True
                    ) # what if fs of slicing epoch is different?
            if support.isempty:
                return SpikeTrainArray(empty=True)

            with warnings.catch_warnings():
                warnings.simplefilter("ignore")
                time, tdata = self._restrict_to_epoch_array(
                    epocharray=support,
                    time=self.time,
                    tdata=self.tdata,
                    copy=True
                    )
                spiketrain = SpikeTrainArray(empty=True)
                exclude = ["_tdata", "_time", "_support"]
                attrs = (x for x in self.__attributes__ if x not in exclude)
                for attr in attrs:
                    exec("spiketrain." + attr + " = self." + attr)
                spiketrain._tdata = tdata
                spiketrain._time = time
                spiketrain._support = support
            return spiketrain
        elif isinstance(idx, int):
            spiketrain = SpikeTrainArray(empty=True)
            exclude = ["_tdata", "_time", "_support"]
            with warnings.catch_warnings():
                warnings.simplefilter("ignore")
                attrs = (x for x in self.__attributes__ if x not in exclude)
                for attr in attrs:
                    exec("spiketrain." + attr + " = self." + attr)
                support = self.support[idx]
                spiketrain._support = support
            if (idx >= self.support.n_epochs) or idx < (-self.support.n_epochs):
                return spiketrain
            else:
                time, tdata = self._restrict_to_epoch_array(
                        epocharray=support,
                        time=self.time,
                        tdata=self.tdata,
                        copy=True
                        )
                spiketrain._tdata = tdata
                spiketrain._time = time
                spiketrain._support = support
                return spiketrain
        else:  # most likely slice indexing
            try:
                with warnings.catch_warnings():
                    warnings.simplefilter("ignore")
                    support = self.support[idx]
                    time, tdata = self._restrict_to_epoch_array(
                        epocharray=support,
                        time=self.time,
                        tdata=self.tdata,
                        copy=True
                        )
                    spiketrain = SpikeTrainArray(empty=True)
                    exclude = ["_tdata", "_time", "_support"]
                    attrs = (x for x in self.__attributes__ if x not in exclude)
                    for attr in attrs:
                        exec("spiketrain." + attr + " = self." + attr)
                    spiketrain._tdata = tdata
                    spiketrain._time = time
                    spiketrain._support = support
                return spiketrain
            except Exception:
                raise TypeError(
                    'unsupported subsctipting type {}'.format(type(idx)))

    @property
    def isempty(self):
        """(bool) Empty SpikeTrainArray."""
        try:
            return np.sum([len(st) for st in self.time]) == 0
        except TypeError:
            return True  # this happens when self.time == None

    @property
    def n_units(self):
        """(int) The number of units."""
        return len(self.time)

    def flatten(self, *, unit_id=None, unit_label=None):
        """Collapse spike trains across units.

        WARNING! unit_tags are thrown away when flattening.

        Parameters
        ----------
        unit_id: (int)
            (unit) ID to assign to flattened spike train, default is 0.
        unit_label (str)
            (unit) Label for spike train, default is 'flattened'.
        """
        if self.n_units == 1:  # already flattened
            return self

        # default args:
        if unit_id is None:
            unit_id = 0
        if unit_label is None:
            unit_label = "flattened"

        spiketrainarray = SpikeTrainArray(empty=True)

        exclude = ["_tdata", "_time", "unit_ids", "unit_labels", "unit_tags"]
        attrs = (x for x in self.__attributes__ if x not in exclude)

        with warnings.catch_warnings():
            warnings.simplefilter("ignore")
            for attr in attrs:
                exec("spiketrainarray." + attr + " = self." + attr)
        spiketrainarray._unit_ids = [unit_id]
        spiketrainarray._unit_labels = [unit_label]
        spiketrainarray._unit_tags = None

        # TODO: here we linear merge twice; once for tdata and once for
        # time. This is unneccessary, and can be optimized. But flatten()
        # shouldn't be called often, so it's low priority,
        allspikes = self.tdata[0]
        for unit in range(1,self.n_units):
            allspikes = linear_merge(allspikes, self.tdata[unit])
        alltimes = self.time[0]
        for unit in range(1,self.n_units):
            alltimes = linear_merge(alltimes, self.time[unit])

        spiketrainarray._tdata = np.array(list(allspikes), ndmin=2)
        spiketrainarray._time = np.array(list(alltimes), ndmin=2)
        return spiketrainarray

    @staticmethod
    def _restrict_to_epoch_array(epocharray, time, tdata, copy=True):
        """Returns time and tdata restricted to an EpochArray.

        Parameters
        ----------
        epocharray : EpochArray
        """
        # Potential BUG: not sure if time and tdata point to same
        # object (like when only time was passed to __init__), then
        # doing tdata[unit] = ... followed by time[unit] = ... might
        # be applying the shrinking twice, no? We need a thorough test
        # for this! And I need to understand the shared memory 100%.

        singleunit = len(tdata)==1  # bool
        # TODO: upgrade this to use copy.copy or copy.deepcopy:
        if copy:
            time = time.copy()
            tdata = tdata.copy()
        # BUG: this assumes multiple units for the enumeration to work
        for unit, st_time in enumerate(time):
            indices = []
            for eptime in epocharray.time:
                t_start = eptime[0]
                t_stop = eptime[1]
                indices.append((st_time >= t_start) & (st_time <= t_stop))
            indices = np.any(np.column_stack(indices), axis=1)
            if np.count_nonzero(indices) < len(st_time):
                warnings.warn(
                    'ignoring spikes outside of spiketrain support')
            if singleunit:
                tdata = np.array([tdata[0,indices]], ndmin=2)
                time = np.array([time[0,indices]], ndmin=2)
            else:
                tdata[unit] = tdata[unit][indices]
                time[unit] = time[unit][indices]
        return time, tdata

    def __repr__(self):
        address_str = " at " + str(hex(id(self)))
        with warnings.catch_warnings():
            warnings.simplefilter("ignore")
            if self.isempty:
                return "<empty SpikeTrainArray" + address_str + ">"
            if self.fs is not None:
                fsstr = " at %s Hz" % self.fs
            else:
                fsstr = ""
            if self.label is not None:
                labelstr = " from %s" % self.label
            else:
                labelstr = ""
            numstr = " %s units" % self.n_units
        return "<SpikeTrainArray%s:%s>%s%s" % (address_str, numstr, fsstr, labelstr)

    def bin(self, *, ds=None):
        """Bin spiketrain array."""
        return BinnedSpikeTrainArray(self, ds=ds, empty=self.isempty)

    @property
    def tdata(self):
        """Spike times in sample numbers (default fs = 1 Hz)."""
        return self._tdata

    @property
    def time(self):
        """Spike times in seconds."""
        return self._time

    @property
    def n_spikes(self):
        """(np.array) The number of spikes in each unit."""
        if self.isempty:
            return 0
        return np.array([len(unit) for unit in self.time])

    @property
    def n_active(self):
        """Number of active units per epoch with shape (n_epochs,)."""
        raise NotImplementedError(
            'SpikeTrainArray.n_active not implemented yet')

    @property
    def issorted(self):
        """(bool) Sorted SpikeTrainArray."""
        return np.array(
            [is_sorted(spiketrain) for spiketrain in self.tdata]
            ).all()
#----------------------------------------------------------------------#
#======================================================================#


########################################################################
# class BinnedSpikeTrainArray
########################################################################
class BinnedSpikeTrainArray(SpikeTrain):
    """Binned spiketrain array.

    Parameters
    ----------
    fs : float, optional
        Sampling rate in Hz. If fs is passed as a parameter, then time
        is assumed to be in sample numbers instead of actual time.

    Attributes
    ----------
    time : np.array
        The start and stop times for each epoch. With shape (n_epochs, 2).
    """

    __attributes__ = ["_ds", "_bins", "_data", "_centers", "_support",
                      "_binnedSupport", "_spiketrainarray"]
    __attributes__.extend(SpikeTrain.__attributes__)

    def __init__(self, spiketrainarray=None, *, ds=None, empty=False):

        # if an empty object is requested, return it:
        if empty:
            super().__init__(empty=True)
            for attr in self.__attributes__:
                exec("self." + attr + " = None")
            return

        if not isinstance(spiketrainarray, SpikeTrainArray):
            raise TypeError(
                'spiketrainarray must be a nelpy.SpikeTrainArray object.')

        self._ds = None
        self._centers = np.array([])

        with warnings.catch_warnings():
                warnings.simplefilter("ignore")
                kwargs = {"fs": spiketrainarray.fs,
                        "unit_ids": spiketrainarray.unit_ids,
                        "unit_labels": spiketrainarray.unit_labels,
                        "unit_tags": spiketrainarray.unit_tags,
                        "label": spiketrainarray.label}

        # initialize super so that self.fs is set:
        self._data = np.zeros((spiketrainarray.n_units,0))
            # the above is necessary so that super() can determine
            # self.n_units when initializing. self.time will
            # be updated later in __init__ to reflect subsequent changes
        super().__init__(**kwargs)

        if ds is None:
            warnings.warn('no bin size was given, assuming 62.5 ms')
            ds = 0.0625

        # TODO: this is not a good empty object to return; fix it!
        # if no tdata were received, return an empty BinnedSpikeTrain:
        if spiketrainarray.isempty:
            return BinnedSpikeTrainArray(empty=True)

        self._spiketrainarray = spiketrainarray # TODO: remove this if we don't need it, or decide that it's too wasteful
        self._support = spiketrainarray.support
        self.ds = ds

        self._bin_spikes(
            spiketrainarray=spiketrainarray,
            epochArray=self.support,
            ds=ds
            )

    def copy(self):
        """Returns a copy of the BinnedSpikeTrainArray."""
        newcopy = BinnedSpikeTrainArray(empty=True)
        with warnings.catch_warnings():
            warnings.simplefilter("ignore")
            for attr in self.__attributes__:
                exec("newcopy." + attr + " = self." + attr)
        return newcopy

    def __repr__(self):
        address_str = " at " + str(hex(id(self)))
        if self.isempty:
            return "<empty BinnedSpikeTrainArray" + address_str + ">"
        ustr = " {} units in".format(self.n_units)
        if self.n_bins == 1:
            bstr = " {} bin of width {} ms".format(self.n_bins, self.ds*1000)
            dstr = ""
        else:
            bstr = " {} bins of width {} ms".format(self.n_bins, self.ds*1000)
            dstr = " for a total of {}".format(time_string(self.n_bins*self.ds))
        return "<BinnedSpikeTrainArray%s:%s%s>%s" % (address_str, ustr, bstr, dstr)

    def __iter__(self):
        """BinnedSpikeTrainArray iterator initialization."""
        # initialize the internal index to zero when used as iterator
        self._index = 0
        return self

    def __next__(self):
        """BinnedSpikeTrainArray iterator advancer."""
        index = self._index

        if index > self.support.n_epochs - 1:
            raise StopIteration

        with warnings.catch_warnings():
            warnings.simplefilter("ignore")
            support = self.support[index]
            bsupport = self.binnedSupport[[index],:]

            binnedspiketrain = BinnedSpikeTrainArray(empty=True)
            exclude = ["_bins", "_data", "_support", "_centers", "_binnedSupport"]
            attrs = (x for x in self.__attributes__ if x not in exclude)
            for attr in attrs:
                exec("binnedspiketrain." + attr + " = self." + attr)
            binindices = np.insert(0, 1, np.cumsum(self.lengths + 1)) # indices of bins
            binstart = binindices[index]
            binstop = binindices[index+1]
            binnedspiketrain._bins = self._bins[binstart:binstop]
            binnedspiketrain._data = self._data[:,bsupport[0][0]:bsupport[0][1]+1]
            binnedspiketrain._support = support
            binnedspiketrain._centers = self._centers[bsupport[0][0]:bsupport[0][1]+1]
            binnedspiketrain._binnedSupport = bsupport - bsupport[0,0]
        self._index += 1
        return binnedspiketrain

    def __getitem__(self, idx):
        """BinnedSpikeTrainArray index access."""
        if isinstance(idx, EpochArray):
            if idx.isempty:
                return BinnedSpikeTrainArray(empty=True)
            if idx.fs != self.support.fs:
                support = self.support.intersect(
                    epoch=EpochArray(idx.time, fs=None),
                    boundaries=True
                    )
            else:
                support = self.support.intersect(
                    epoch=idx,
                    boundaries=True
                    ) # what if fs of slicing epoch is different?
            if support.isempty:
                return BinnedSpikeTrainArray(empty=True)
            # next we need to determine the binnedSupport:

            raise NotImplementedError("EpochArray indexing for BinnedSpikeTrainArrays not supported yet")

            # with warnings.catch_warnings():
            #     warnings.simplefilter("ignore")

            #     time, tdata = self._restrict_to_epoch_array(
            #         epocharray=support,
            #         time=self.time,
            #         tdata=self.tdata,
            #         copy=True
            #         )
            #     spiketrain = SpikeTrainArray(empty=True)
            #     exclude = ["_tdata", "_time", "_support"]
            #     attrs = (x for x in self.__attributes__ if x not in exclude)
            #     for attr in attrs:
            #         exec("spiketrain." + attr + " = self." + attr)
            #     spiketrain._tdata = tdata
            #     spiketrain._time = time
            #     spiketrain._support = support
            # return spiketrain

        elif isinstance(idx, int):
            binnedspiketrain = BinnedSpikeTrainArray(empty=True)
            exclude = ["_data", "_bins", "_support", "_centers", "_spiketrainarray", "_binnedSupport"]
            with warnings.catch_warnings():
                warnings.simplefilter("ignore")
                attrs = (x for x in self.__attributes__ if x not in exclude)
                for attr in attrs:
                    exec("binnedspiketrain." + attr + " = self." + attr)
            support = self.support[idx]
            binnedspiketrain._support = support
            if (idx >= self.support.n_epochs) or idx < (-self.support.n_epochs):
                return binnedspiketrain
            else:
                bsupport = self.binnedSupport[[idx],:]
                centers = self.centers[bsupport[0,0]:bsupport[0,1]+1]
                binindices = np.insert(0, 1, np.cumsum(self.lengths + 1)) # indices of bins
                binstart = binindices[idx]
                binstop = binindices[idx+1]
                binnedspiketrain._data = self._data[:,bsupport[0,0]:bsupport[0,1]+1]
                binnedspiketrain._bins = self._bins[binstart:binstop]
                binnedspiketrain._binnedSupport = bsupport - bsupport[0,0]
                binnedspiketrain._centers = centers
                return binnedspiketrain
        else:  # most likely a slice
            try:
                # have to be careful about re-indexing binnedSupport
                raise NotImplementedError("slice indexing for BinnedSpikeTrainArrays not supported yet")
            except Exception:
                raise TypeError(
                    'unsupported subsctipting type {}'.format(type(idx)))

    @property
    def isempty(self):
        """(bool) Empty BinnedSpikeTrainArray."""
        try:
            return len(self.centers) == 0
        except TypeError:
            return True  # this happens when self.centers == None

    @property
    def n_units(self):
        """(int) The number of units."""
        return self.data.shape[0]

    @property
    def centers(self):
        """(np.array) The bin centers (in seconds)."""
        return self._centers

    @property
    def data(self):
        """(np.array) The spike counts in all the bins.
        See also BinnedSpikeTrain.centers
        """
        return self._data

    @property
    def bins(self):
        """(np.array) The bin edges (in seconds)."""
        return self._bins

    @property
    def binnedSupport(self):
        """(np.array) The binned support of the binned spiketrain (in
        bin IDs) of shape (n_epochs, 2).
        """
        return self._binnedSupport

    @property
    def lengths(self):
        """Lenghts of contiguous segments, in number of bins."""
        return self.binnedSupport[:,1] - self.binnedSupport[:,0] + 1

    @property
    def spiketrainarray(self):
        """(nelpy.SpikeTrain) The original spiketrain associated with
        the binned data.
        """
        return self._spiketrainarray

    @property
    def n_bins(self):
        """(int) The number of bins."""
        return len(self.centers)

    @property
    def ds(self):
        """(float) Bin width in seconds."""
        return self._ds

    @ds.setter
    def ds(self, val):
        if self._ds is not None:
            raise AttributeError("can't set attribute")
        else:
            try:
                if val <= 0:
                    pass
            except:
                raise TypeError("bin width must be a scalar")
            if val <= 0:
                raise ValueError("bin width must be positive")
            self._ds = val

    @staticmethod
    def _get_bins_to_cover_epoch(epoch, ds):
        """(np.array) Return bin edges to cover an epoch."""
        # warnings.warn("WARNING! Using _get_bins_to_cover_epoch assumes " \
        #     "a starting time of 0 seconds. This is not always approapriate," \
        #     " but more flexibility is not yet supported.")
        # TODO: add flexibility to start at aritrary time
        # start = ep.start - (ep.start % ds)
        # start = ep.start - (ep.start / ds - floor(ep.start / ds))
        # because e.g., 1 % 0.1 is messed up (precision error)
        start = ds * np.floor(epoch.start / ds)
        num = np.ceil((epoch.stop - start) / ds)
        stop = start + ds * num
        bins = np.linspace(start, stop, num+1)
        centers = bins[:-1] + np.diff(bins) / 2
        return bins, centers

    def _bin_spikes(self, spiketrainarray, epochArray, ds):
        b = []  # bin list
        c = []  # centers list
        s = []  # data list
        for nn in range(spiketrainarray.n_units):
            s.append([])
        left_edges = []
        right_edges = []
        counter = 0
        for epoch in epochArray:
            bins, centers = self._get_bins_to_cover_epoch(epoch, ds)
            for uu, spiketraintimes in enumerate(spiketrainarray.time):
                spike_counts, _ = np.histogram(
                    spiketraintimes,
                    bins=bins,
                    density=False,
                    range=(epoch.start,epoch.stop)
                    ) # TODO: is it faster to limit range, or to cut out spikes?
                s[uu].extend(spike_counts.tolist())
            left_edges.append(counter)
            counter += len(centers) - 1
            right_edges.append(counter)
            counter += 1
            b.extend(bins.tolist())
            c.extend(centers.tolist())
        self._bins = np.array(b)
        self._centers = np.array(c)
        self._data = np.array(s)
        le = np.array(left_edges)
        le = le[:, np.newaxis]
        re = np.array(right_edges)
        re = re[:, np.newaxis]
        self._binnedSupport = np.hstack((le, re))

    @property
    def n_active(self):
        """Number of active units per time bin with shape (n_bins,)."""
        # TODO: profile several alternatves. Could use data > 0, or
        # other numpy methods to get a more efficient implementation:
        return self.data.clip(max=1).sum(axis=0)

    @property
    def n_spikes(self):
        """(np.array) The number of spikes in each unit."""
        if self.isempty:
            return 0
        return self.data.sum(axis=1)

    def flatten(self, *, unit_id=None, unit_label=None):
        """Collapse spike trains across units.

        WARNING! unit_tags are thrown away when flattening.

        Parameters
        ----------
        unit_id: (int)
            (unit) ID to assign to flattened spike train, default is 0.
        unit_label (str)
            (unit) Label for spike train, default is 'flattened'.
        """
        if self.n_units == 1:  # already flattened
            return self

        # default args:
        if unit_id is None:
            unit_id = 0
        if unit_label is None:
            unit_label = "flattened"

        binnedspiketrainarray = BinnedSpikeTrainArray(empty=True)

        exclude = ["_data", "unit_ids", "unit_labels", "unit_tags"]
        attrs = (x for x in self.__attributes__ if x not in "_data")

        with warnings.catch_warnings():
            warnings.simplefilter("ignore")
            for attr in attrs:
                exec("binnedspiketrainarray." + attr + " = self." + attr)
        binnedspiketrainarray._data = np.array(self.data.sum(axis=0), ndmin=2)
        binnedspiketrainarray._unit_ids = [unit_id]
        binnedspiketrainarray._unit_labels = [unit_label]
        binnedspiketrainarray._unit_tags = None
        return binnedspiketrainarray


#----------------------------------------------------------------------#
#======================================================================#

# count number of spikes in an interval:
        # spks_bin, bins = np.histogram(st_array/fs, bins=num_bins, density=False, range=(0,maxtime))<|MERGE_RESOLUTION|>--- conflicted
+++ resolved
@@ -1499,13 +1499,9 @@
                 nstr = "%s epochs in AnalogSignalArray with 1 signal" % (self.n_epochs)
         else:
             nstr = "1 epoch"
-<<<<<<< HEAD
         dstr = "totalling %s seconds" % self.support.duration
         return "base <AnalogSignalArray %s: %s> %s" % (address_str, nstr,dstr)
-=======
-        dstr = "of duration {}".format(time_string(self.duration))
-        return "base <AnalogSignal %s: %s> %s" % (address_str, nstr,dstr)
->>>>>>> 26e022c4
+
 
     # @property
     # def ydata(self):
