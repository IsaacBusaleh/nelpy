from ..objects import (EventArray,
                       EpochArray,
                       AnalogSignal,
                       AnalogSignalArray,
                       SpikeTrain,
                       SpikeTrainArray,
                       BinnedSpikeTrain,
                       BinnedSpikeTrainArray)

import numpy as np
import matplotlib as mpl
import matplotlib.pyplot as plt
import warnings

def plot(epocharray, data, *, ax=None, lw=None, mew=None, color=None,
         mec=None, **kwargs):
    """Plot an array-like object on an EpochArray.

    Parameters
    ----------
    epocharray : nelpy.EpochArray
        EpochArray on which the data is defined.
    data : array-like
        Data to plot on y axis; must be of size (epocharray.n_epochs,).
    ax : axis object, optional
        Plot in given axis; if None creates a new figure
    lw : float, optional
        Linewidth, default value of lw=1.5.
    mew : float, optional
        Marker edge width, default is equal to lw.
    color : matplotlib color, optional
        Plot color; default is '0.5' (gray).
    mec : matplotlib color, optional
        Marker edge color, default is equal to color.
    kwargs :
        Other keyword arguments are passed to main plot() call

    Returns
    -------
    ax : matplotlib axis
        Axis object with plot data.

    Examples
    --------
    Plot a simple 5-element list on an EpochArray:

        >>> ep = EpochArray([[3, 4], [5, 8], [10, 12], [16, 20], [22, 23]])
        >>> data = [3, 4, 2, 5, 2]
        >>> npl.plot(ep, data)

    Hide the markers and change the linewidth:

        >>> ep = EpochArray([[3, 4], [5, 8], [10, 12], [16, 20], [22, 23]])
        >>> data = [3, 4, 2, 5, 2]
        >>> npl.plot(ep, data, ms=0, lw=3)
    """

    if ax is None:
        ax = plt.gca()
    if lw is None:
        lw = 1.5
    if mew is None:
        mew = lw
    if color is None:
        color = '0.3'
    if mec is None:
        mec = color

    if epocharray.n_epochs != len(data):
        raise ValueError("epocharray and data musthave the same length")

    with warnings.catch_warnings():
        warnings.simplefilter("ignore")
        for epoch, val in zip(epocharray, data):
            ax.plot(
                [epoch.start, epoch.stop],
                [val, val],
                '-o',
                color=color,
                mec=mec,
                markerfacecolor='w',
                lw=lw,
                mew=mew,
                **kwargs)

    ax.set_ylim([np.array(data).min()-0.5, np.array(data).max()+0.5])

    return ax

def imshow(data, *, ax=None, interpolation=None, **kwargs):
    """Docstring goes here."""

    # set default interpolation mode to 'none'
    if interpolation is None:
        interpolation = 'none'

def matshow(data, *, ax=None, **kwargs):
    """Docstring goes here."""

    # Sort out default values for the parameters
    if ax is None:
        ax = plt.gca()

    # Handle different types of input data
    if isinstance(data, BinnedSpikeTrainArray):
        # TODO: split by epoch, and plot matshows in same row, but with
        # a small gap to indicate discontinuities. How about slicing
        # then? Or slicing within an epoch?
        ax.matshow(data.data, **kwargs)
        ax.set_xlabel('time')
        ax.set_ylabel('unit')
        warnings.warn("Automatic x-axis formatting not yet implemented")
    else:
        raise NotImplementedError(
            "matshow({}) not yet supported".format(str(type(data))))

    return ax

def comboplot(*, ax=None, raster=None, analog=None, events=None):
    """Combo plot (consider better name) showing spike / state raster
    with additional analog signals, such as LFP or velocity, and also
    possibly with events. Here, the benefit is to have the figure and
    axes created automatically, in addition to prettification, as well
    as axis-linking. I don't know if we will really call this plot often
    though, so may be more of a gimmick?
    """

    # Sort out default values for the parameters
    if ax is None:
        ax = plt.gca()

    raise NotImplementedError("comboplot() not implemented yet")

    return ax

def occupancy():
    """Docstring goes here. TODO: complete me."""
    raise NotImplementedError("occupancy() not implemented yet")

def overviewstrip():
    """Plot an epoch array similar to vs scrollbar, to show gaps in e.g.
    matshow plots. TODO: complete me.
    """
    raise NotImplementedError("overviewstripplot() not implemented yet")

<<<<<<< HEAD
def raster(data, *, cmap=None, color=None, legend=True, ax=None, plot_support=True, lh=None, reindex = None,**kwargs):
    """Plot one or more timeseries with flexible representation of uncertainty.

    This function is intended to be used with data where observations are
    nested within sampling units that were measured at multiple timepoints.

    It can take data specified either as a long-form (tidy) DataFrame or as an
    ndarray with dimensions (unit, time) The interpretation of some of the
    other parameters changes depending on the type of object passed as data.

    Parameters
    ----------
    data : DataFrame or ndarray
        Data for the plot. Should either be a "long form" dataframe or an
        array with dimensions (unit, time, condition). In both cases, the
        condition field/dimension is optional. The type of this argument
        determines the interpretation of the next few parameters. When
        using a DataFrame, the index has to be sequential.
    time : string or series-like
        Either the name of the field corresponding to time in the data
        DataFrame or x values for a plot when data is an array. If a Series,
        the name will be used to label the x axis.
    unit : string
        Field in the data DataFrame identifying the sampling unit (e.g.
        subject, neuron, etc.). The error representation will collapse over
        units at each time/condition observation. This has no role when data
        is an array.
    value : string
        Either the name of the field corresponding to the data values in
        the data DataFrame (i.e. the y coordinate) or a string that forms
        the y axis label when data is an array.
    condition : string or Series-like
        Either the name of the field identifying the condition an observation
        falls under in the data DataFrame, or a sequence of names with a length
        equal to the size of the third dimension of data. There will be a
        separate trace plotted for each condition. If condition is a Series
        with a name attribute, the name will form the title for the plot
        legend (unless legend is set to False).
    err_style : string or list of strings or None
        Names of ways to plot uncertainty across units from set of
        {ci_band, ci_bars, boot_traces, boot_kde, unit_traces, unit_points}.
        Can use one or more than one method.
    ci : float or list of floats in [0, 100]
        Confidence interval size(s). If a list, it will stack the error
        plots for each confidence interval. Only relevant for error styles
        with "ci" in the name.
    interpolate : boolean
        Whether to do a linear interpolation between each timepoint when
        plotting. The value of this parameter also determines the marker
        used for the main plot traces, unless marker is specified as a keyword
        argument.
    color : seaborn palette or matplotlib color name or dictionary
        Palette or color for the main plots and error representation (unless
        plotting by unit, which can be separately controlled with err_palette).
        If a dictionary, should map condition name to color spec.
    estimator : callable
        Function to determine central tendency and to pass to bootstrap
        must take an ``axis`` argument.
    n_boot : int
        Number of bootstrap iterations.
    err_palette : seaborn palette
        Palette name or list of colors used when plotting data for each unit.
    err_kws : dict, optional
        Keyword argument dictionary passed through to matplotlib function
        generating the error plot,
    legend : bool, optional
        If ``True`` and there is a ``condition`` variable, add a legend to
        the plot.
    ax : axis object, optional
        Plot in given axis; if None creates a new figure
    kwargs :
        Other keyword arguments are passed to main plot() call

    Returns
    -------
    ax : matplotlib axis
        axis with plot data

    Examples
    --------

    Plot a trace with translucent confidence bands:

    .. plot::
        :context: close-figs

        >>> import numpy as np; np.random.seed(22)
        >>> import seaborn as sns; sns.set(color_codes=True)
        >>> x = np.linspace(0, 15, 31)
        >>> data = np.sin(x) + np.random.rand(10, 31) + np.random.randn(10, 1)
        >>> ax = sns.tsplot(data=data)

    Plot a long-form dataframe with several conditions:

    .. plot::
        :context: close-figs

        >>> gammas = sns.load_dataset("gammas")
        >>> ax = sns.tsplot(time="timepoint", value="BOLD signal",
        ...                 unit="subject", condition="ROI",
        ...                 data=gammas)

    Use error bars at the positions of the observations:

    .. plot::
        :context: close-figs

        >>> ax = sns.tsplot(data=data, err_style="ci_bars", color="g")

    Don't interpolate between the observations:

    .. plot::
        :context: close-figs

        >>> import matplotlib.pyplot as plt
        >>> ax = sns.tsplot(data=data, err_style="ci_bars", interpolate=False)

    Show multiple confidence bands:

    .. plot::
        :context: close-figs

        >>> ax = sns.tsplot(data=data, ci=[68, 95], color="m")

    Use a different estimator:

    .. plot::
        :context: close-figs

        >>> ax = sns.tsplot(data=data, estimator=np.median)

    Show each bootstrap resample:

    .. plot::
        :context: close-figs

        >>> ax = sns.tsplot(data=data, err_style="boot_traces", n_boot=500)

    Show the trace from each sampling unit:


    .. plot::
        :context: close-figs

        >>> ax = sns.tsplot(data=data, err_style="unit_traces")

    """
    # TODO: change y-axis formatter to be only integers, and add default
    # labels
=======
def raster(data, *, cmap=None, color=None, legend=True, ax=None, plot_support=True, lw=None, lh=None, reindex = None,**kwargs):
    """Docstring goes here."""
>>>>>>> cdcf9525

    # Sort out default values for the parameters
    if ax is None:
        ax = plt.gca()
    if cmap is None and color is None:
<<<<<<< HEAD
        color = 'k'
    if lh is None:
        lh = 0.9
    if reindex is None:
        reindex = False
    
    hh = lh/2.0  # half the line height
    
=======
        color = '0.25'
    if lw is None:
        lw = 1.5
    if lh is None:
        lh = 0.95
    if reindex is None:
        reindex = False

    hh = lh/2.0  # half the line height

>>>>>>> cdcf9525
    # Handle different types of input data
    if isinstance(data, SpikeTrainArray):
        # the following example code can be used (modified) to correctly label
        # only those units which have spike trains on the axis (cumulative)
        #######################################################################
#         ylabels = [item.get_text() for item in ax.get_yticklabels()]
#         ylabels[1] = 'Testing'
#         ax.set_yticklabels(ylabels)
        #######################################################################
        print("unit labels from object: ", data.unit_labels)

        prev_yrange = ax.get_ylim()
        # hacky fix for default empty axes:
        if prev_yrange[0] == 0:
            prev_yrange = [np.infty, 1]

        if reindex:
            minunit = 1
            maxunit = data.n_units
            unitlist = range(1, data.n_units + 1)
        else:
            minunit = np.array(data.unit_ids).min()
            maxunit = np.array(data.unit_ids).max()
            unitlist = data.unit_ids

        minunit = int(np.min([np.ceil(prev_yrange[0]), minunit]))
        maxunit = int(np.max([np.floor(prev_yrange[1]), maxunit]))

        yrange = [minunit - 0.5, maxunit + 0.5]

        if cmap is not None:
            colors = cmap(np.linspace(0.25, 0.75, data.n_units)) # TODO: if we go from 0 then most colormaps are invisible at one end of the spectrum
<<<<<<< HEAD
            for unit, spiketrain in enumerate(data.time):
                ax.vlines(spiketrain, unit + 1 - hh, unit + 1 + hh, colors=colors[unit], **kwargs)
        else:  # use a constant color:
            for unit, spiketrain in enumerate(data.time):
                ax.vlines(spiketrain, unit + 1 - hh, unit + 1 + hh, colors=color, **kwargs)
=======
            for unit, spiketrain in zip(unitlist, data.time):
                ax.vlines(spiketrain, unit - hh, unit + hh, colors=colors[unit-1], lw=lw, **kwargs)
        else:  # use a constant color:
            for unit, spiketrain in zip(unitlist, data.time):
                ax.vlines(spiketrain, unit - hh, unit + hh, colors=color, lw=lw, **kwargs)
>>>>>>> cdcf9525

        # change y-axis labels to integers
        yint = range(minunit, maxunit + 1)
        ax.set_yticks(yint)
        
        if reindex == True:
            ax.set_yticklabels(data.unit_ids)

        ax.set_ylim(yrange)

    elif isinstance(data, EpochArray):
        # TODO: how can I figure out an appropriate height when plotting a spiketrain support?
        epoch_plot(ax=ax, epochs=data, height=1e3, fc='0.2', ec=None, alpha=0.2, hatch=None)
    else:
        raise NotImplementedError(
            "plotting {} not yet supported".format(str(type(data))))
    return ax

def epoch_plot(ax, epochs, height=None, fc='0.5', ec=None,
                      alpha=0.5, hatch='////'):
    """Docstring goes here.
    """

    import matplotlib.patches as patches
    for start, stop in zip(epochs.starts, epochs.stops):
        ax.add_patch(
            patches.Rectangle(
                (start, 0),   # (x,y)
                stop - start ,          # width
                height,          # height
                hatch=hatch,
                facecolor=fc,
                edgecolor=ec,
                alpha=alpha
            )
        )
    # ax.set_xlim([epochs.start, epochs.stop])<|MERGE_RESOLUTION|>--- conflicted
+++ resolved
@@ -15,7 +15,7 @@
 def plot(epocharray, data, *, ax=None, lw=None, mew=None, color=None,
          mec=None, **kwargs):
     """Plot an array-like object on an EpochArray.
-
+    
     Parameters
     ----------
     epocharray : nelpy.EpochArray
@@ -34,12 +34,12 @@
         Marker edge color, default is equal to color.
     kwargs :
         Other keyword arguments are passed to main plot() call
-
+    
     Returns
     -------
     ax : matplotlib axis
         Axis object with plot data.
-
+    
     Examples
     --------
     Plot a simple 5-element list on an EpochArray:
@@ -47,7 +47,7 @@
         >>> ep = EpochArray([[3, 4], [5, 8], [10, 12], [16, 20], [22, 23]])
         >>> data = [3, 4, 2, 5, 2]
         >>> npl.plot(ep, data)
-
+        
     Hide the markers and change the linewidth:
 
         >>> ep = EpochArray([[3, 4], [5, 8], [10, 12], [16, 20], [22, 23]])
@@ -143,175 +143,13 @@
     """
     raise NotImplementedError("overviewstripplot() not implemented yet")
 
-<<<<<<< HEAD
-def raster(data, *, cmap=None, color=None, legend=True, ax=None, plot_support=True, lh=None, reindex = None,**kwargs):
-    """Plot one or more timeseries with flexible representation of uncertainty.
-
-    This function is intended to be used with data where observations are
-    nested within sampling units that were measured at multiple timepoints.
-
-    It can take data specified either as a long-form (tidy) DataFrame or as an
-    ndarray with dimensions (unit, time) The interpretation of some of the
-    other parameters changes depending on the type of object passed as data.
-
-    Parameters
-    ----------
-    data : DataFrame or ndarray
-        Data for the plot. Should either be a "long form" dataframe or an
-        array with dimensions (unit, time, condition). In both cases, the
-        condition field/dimension is optional. The type of this argument
-        determines the interpretation of the next few parameters. When
-        using a DataFrame, the index has to be sequential.
-    time : string or series-like
-        Either the name of the field corresponding to time in the data
-        DataFrame or x values for a plot when data is an array. If a Series,
-        the name will be used to label the x axis.
-    unit : string
-        Field in the data DataFrame identifying the sampling unit (e.g.
-        subject, neuron, etc.). The error representation will collapse over
-        units at each time/condition observation. This has no role when data
-        is an array.
-    value : string
-        Either the name of the field corresponding to the data values in
-        the data DataFrame (i.e. the y coordinate) or a string that forms
-        the y axis label when data is an array.
-    condition : string or Series-like
-        Either the name of the field identifying the condition an observation
-        falls under in the data DataFrame, or a sequence of names with a length
-        equal to the size of the third dimension of data. There will be a
-        separate trace plotted for each condition. If condition is a Series
-        with a name attribute, the name will form the title for the plot
-        legend (unless legend is set to False).
-    err_style : string or list of strings or None
-        Names of ways to plot uncertainty across units from set of
-        {ci_band, ci_bars, boot_traces, boot_kde, unit_traces, unit_points}.
-        Can use one or more than one method.
-    ci : float or list of floats in [0, 100]
-        Confidence interval size(s). If a list, it will stack the error
-        plots for each confidence interval. Only relevant for error styles
-        with "ci" in the name.
-    interpolate : boolean
-        Whether to do a linear interpolation between each timepoint when
-        plotting. The value of this parameter also determines the marker
-        used for the main plot traces, unless marker is specified as a keyword
-        argument.
-    color : seaborn palette or matplotlib color name or dictionary
-        Palette or color for the main plots and error representation (unless
-        plotting by unit, which can be separately controlled with err_palette).
-        If a dictionary, should map condition name to color spec.
-    estimator : callable
-        Function to determine central tendency and to pass to bootstrap
-        must take an ``axis`` argument.
-    n_boot : int
-        Number of bootstrap iterations.
-    err_palette : seaborn palette
-        Palette name or list of colors used when plotting data for each unit.
-    err_kws : dict, optional
-        Keyword argument dictionary passed through to matplotlib function
-        generating the error plot,
-    legend : bool, optional
-        If ``True`` and there is a ``condition`` variable, add a legend to
-        the plot.
-    ax : axis object, optional
-        Plot in given axis; if None creates a new figure
-    kwargs :
-        Other keyword arguments are passed to main plot() call
-
-    Returns
-    -------
-    ax : matplotlib axis
-        axis with plot data
-
-    Examples
-    --------
-
-    Plot a trace with translucent confidence bands:
-
-    .. plot::
-        :context: close-figs
-
-        >>> import numpy as np; np.random.seed(22)
-        >>> import seaborn as sns; sns.set(color_codes=True)
-        >>> x = np.linspace(0, 15, 31)
-        >>> data = np.sin(x) + np.random.rand(10, 31) + np.random.randn(10, 1)
-        >>> ax = sns.tsplot(data=data)
-
-    Plot a long-form dataframe with several conditions:
-
-    .. plot::
-        :context: close-figs
-
-        >>> gammas = sns.load_dataset("gammas")
-        >>> ax = sns.tsplot(time="timepoint", value="BOLD signal",
-        ...                 unit="subject", condition="ROI",
-        ...                 data=gammas)
-
-    Use error bars at the positions of the observations:
-
-    .. plot::
-        :context: close-figs
-
-        >>> ax = sns.tsplot(data=data, err_style="ci_bars", color="g")
-
-    Don't interpolate between the observations:
-
-    .. plot::
-        :context: close-figs
-
-        >>> import matplotlib.pyplot as plt
-        >>> ax = sns.tsplot(data=data, err_style="ci_bars", interpolate=False)
-
-    Show multiple confidence bands:
-
-    .. plot::
-        :context: close-figs
-
-        >>> ax = sns.tsplot(data=data, ci=[68, 95], color="m")
-
-    Use a different estimator:
-
-    .. plot::
-        :context: close-figs
-
-        >>> ax = sns.tsplot(data=data, estimator=np.median)
-
-    Show each bootstrap resample:
-
-    .. plot::
-        :context: close-figs
-
-        >>> ax = sns.tsplot(data=data, err_style="boot_traces", n_boot=500)
-
-    Show the trace from each sampling unit:
-
-
-    .. plot::
-        :context: close-figs
-
-        >>> ax = sns.tsplot(data=data, err_style="unit_traces")
-
-    """
-    # TODO: change y-axis formatter to be only integers, and add default
-    # labels
-=======
 def raster(data, *, cmap=None, color=None, legend=True, ax=None, plot_support=True, lw=None, lh=None, reindex = None,**kwargs):
     """Docstring goes here."""
->>>>>>> cdcf9525
 
     # Sort out default values for the parameters
     if ax is None:
         ax = plt.gca()
     if cmap is None and color is None:
-<<<<<<< HEAD
-        color = 'k'
-    if lh is None:
-        lh = 0.9
-    if reindex is None:
-        reindex = False
-    
-    hh = lh/2.0  # half the line height
-    
-=======
         color = '0.25'
     if lw is None:
         lw = 1.5
@@ -322,7 +160,6 @@
 
     hh = lh/2.0  # half the line height
 
->>>>>>> cdcf9525
     # Handle different types of input data
     if isinstance(data, SpikeTrainArray):
         # the following example code can be used (modified) to correctly label
@@ -355,26 +192,15 @@
 
         if cmap is not None:
             colors = cmap(np.linspace(0.25, 0.75, data.n_units)) # TODO: if we go from 0 then most colormaps are invisible at one end of the spectrum
-<<<<<<< HEAD
-            for unit, spiketrain in enumerate(data.time):
-                ax.vlines(spiketrain, unit + 1 - hh, unit + 1 + hh, colors=colors[unit], **kwargs)
-        else:  # use a constant color:
-            for unit, spiketrain in enumerate(data.time):
-                ax.vlines(spiketrain, unit + 1 - hh, unit + 1 + hh, colors=color, **kwargs)
-=======
             for unit, spiketrain in zip(unitlist, data.time):
                 ax.vlines(spiketrain, unit - hh, unit + hh, colors=colors[unit-1], lw=lw, **kwargs)
         else:  # use a constant color:
             for unit, spiketrain in zip(unitlist, data.time):
                 ax.vlines(spiketrain, unit - hh, unit + hh, colors=color, lw=lw, **kwargs)
->>>>>>> cdcf9525
 
         # change y-axis labels to integers
         yint = range(minunit, maxunit + 1)
         ax.set_yticks(yint)
-        
-        if reindex == True:
-            ax.set_yticklabels(data.unit_ids)
 
         ax.set_ylim(yrange)
 
