--- conflicted
+++ resolved
@@ -769,8 +769,6 @@
     for ax in axes:
         ax.set_ylim(ylims[0], ylims[1])
 
-<<<<<<< HEAD
-=======
 def get_color_cycle():
     if mpl_ge_150:
         cyl = mpl.rcParams['axes.prop_cycle']
@@ -814,7 +812,6 @@
 
     return new_color
 
->>>>>>> 909173c0
 class ModestImage(AxesImage):
     """Computationally modest image class.
 
