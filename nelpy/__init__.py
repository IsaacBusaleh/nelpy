--- conflicted
+++ resolved
@@ -1,6 +1,5 @@
 """
 nelpy default API
-=================
 
 ``nelpy`` is a neuroelectrophysiology object model and data analysis suite
 based on the python-vdmlab project (https://github.com/mvdm/vandermeerlab),
@@ -14,7 +13,6 @@
 from . import plotting
 from . import utils
 
-<<<<<<< HEAD
 from . version import __version__
 
 # TODO: decide on which utils to expose directly:
@@ -24,7 +22,4 @@
 # from .hmmutils import PoissonHMM
 # from . import hmmutils
 
-# from .plotting import plot
-=======
-from . version import __version__
->>>>>>> 4a2f45aa
+# from .plotting import plot