--- conflicted
+++ resolved
@@ -1,10 +1,5 @@
 """Bayesian encoding and decoding"""
 
-<<<<<<< HEAD
-import numpy as np
-from . import auxiliary
-
-=======
 __all__ = ['decode1D',
            'k_fold_cross_validation',
            'cumulative_dist_decoding_error_using_xval',
@@ -62,7 +57,6 @@
 
     return mean_pth
 
->>>>>>> 909173c0
 def decode1D(bst, ratemap, xmin=0, xmax=100, w=1, nospk_prior=None):
     """Decodes binned spike trains using a ratemap with shape (n_units, n_ext)
 
@@ -117,14 +111,9 @@
     if isinstance(ratemap, auxiliary.TuningCurve1D):
         xmin = ratemap.bins[0]
         xmax = ratemap.bins[-1]
-<<<<<<< HEAD
-        ratemap = ratemap.ratemap
-        # TODO: re-order units if necessary
-=======
         # re-order units if necessary
         ratemap = ratemap.reorder_units_by_ids(bst.unit_ids)
         ratemap = ratemap.ratemap
->>>>>>> 909173c0
 
     _, n_xbins = ratemap.shape
 
@@ -246,11 +235,7 @@
         validation = [x for i, x in enumerate(X) if i % k == _k_]
         yield training, validation
 
-<<<<<<< HEAD
-def cumulative_dist_decoding_error_using_xval(bst, extern,*, decodefunc=decode1D, tuningcurve=None, k=5, transfunc=None, n_extern=100, extmin=0, extmax=100, sigma=3, n_bins = 200):
-=======
 def cumulative_dist_decoding_error_using_xval(bst, extern,*, decodefunc=decode1D, tuningcurve=None, k=5, transfunc=None, n_extern=100, extmin=0, extmax=100, sigma=3, n_bins=None):
->>>>>>> 909173c0
     """Cumulative distribution of decoding errors during epochs in
     BinnedSpikeTrainArray, evaluated using a k-fold cross-validation
     procedure.
@@ -268,12 +253,9 @@
         the external correlates, e.g., position bins.
     k : int, optional
         Number of fold for k-fold cross-validation. Default is k=5.
-<<<<<<< HEAD
-=======
     n_bins : int
         Number of decoding error bins, ranging from tuningcurve.extmin
         to tuningcurve.extmax.
->>>>>>> 909173c0
 
     Returns
     -------
@@ -295,13 +277,11 @@
 
     if transfunc is None:
         transfunc = _trans_func
-<<<<<<< HEAD
-=======
+
     if n_bins is None:
         n_bins = 200
 
     max_error = extmax - extmin
->>>>>>> 909173c0
 
     # indices of training and validation epochs / events
 
@@ -315,11 +295,8 @@
         # calculate validation error (for current fold) by comapring
         # decoded pos v target pos
         target = transfunc(extern, at=bst[validation].bin_centers)
-<<<<<<< HEAD
-        histnew, bins = np.histogram(np.abs(target - mean_pth), bins=n_bins, range=(extmin, extmax))
-=======
+
         histnew, bins = np.histogram(np.abs(target - mean_pth), bins=n_bins, range=(0, max_error))
->>>>>>> 909173c0
         hist = hist + histnew
 
     # build cumulative error distribution
@@ -327,25 +304,6 @@
     cumhist = cumhist / cumhist[-1]
     bincenters = (bins + (bins[1] - bins[0])/2)[:-1]
 
-<<<<<<< HEAD
-    return cumhist, bincenters
-
-def rmse(predictions, targets):
-    """Calculate the root mean squared error of an array of predictions.
-
-    Parameters
-    ----------
-    predictions : array_like
-        Array of predicted values.
-    targets : array_like
-        Array of target values.
-
-    Returns
-    -------
-    rmse: float
-        Root mean squared error of the predictions wrt the targets.
-    """
-=======
     # modify to start at (0,0):
     cumhist = np.insert(cumhist, 0, 0)
     bincenters = np.insert(bincenters, 0, 0)
@@ -436,7 +394,6 @@
     rmse: float
         Root mean squared error of the predictions wrt the targets.
     """
->>>>>>> 909173c0
     predictions = np.asanyarray(predictions)
     targets = np.asanyarray(targets)
     rmse = np.sqrt(np.nanmean((predictions - targets) ** 2))
