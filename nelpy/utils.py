--- conflicted
+++ resolved
@@ -114,11 +114,7 @@
 
     bdries = []
 
-<<<<<<< HEAD
     for k, g in groupby(enumerate(data), lambda ix: (round(100*step*ix[0] - 100*ix[1])//10)):
-=======
-    for k, g in groupby(enumerate(data), lambda ix: (round(1000*step*ix[0] - 1000*ix[1])//10)):
->>>>>>> 4a2f45aa
         f = itemgetter(1)
         gen = (f(x) for x in g)
         start = next(gen)
